This is a list of real-world applications and walkthroughs. These can be folders of either python files or notebooks .

## Ultralytics YOLO example applications

<<<<<<< HEAD
| Title                                                                    | Format             | Contributor                                         |
| ------------------------------------------------------------------------ | ------------------ | --------------------------------------------------- |
| [YOLO ONNX detection Inference with C++](./Yolov8_CPP_Inference)         | C++/ONNX           | [Justas Bartnykas](https://github.com/JustasBart)   |
| [YOLO OpenCV ONNX detection Python](./YOLOv8-OpenCV-ONNX-Python)         | OpenCV/Python/ONNX | [Farid Inawan](https://github.com/frdteknikelektro) |
| [YOLO .Net ONNX detection C#](https://www.nuget.org/packages/Yolov8.Net) | C# .Net            | [Samuel Stainback](https://github.com/sstainba)     |
=======
| Title                                                           | Format             | Contributor                                         |
| --------------------------------------------------------------- | ------------------ | --------------------------------------------------- |
| [Yolov8/yolov5 ONNX Inference with C++](./YOLOv8-CPP-Inference) | C++/ONNX           | [Justas Bartnykas](https://github.com/JustasBart)   |
| [YOLOv8-OpenCV-ONNX-Python](./YOLOv8-OpenCV-ONNX-Python)        | OpenCV/Python/ONNX | [Farid Inawan](https://github.com/frdteknikelektro) |
>>>>>>> 1228e7ad

## How can you contribute ?

We're looking for examples, applications and guides from the community. Here's how you can contribute:

- Make a PR with `[Example]` prefix in title after adding your project folder in the examples/ folder of the repository
- The project should satisfy these conditions:
  - It should use ultralytics framework
  - It have a README.md with instructions to run the project
  - It should avoid adding large assets or dependencies unless absolutely needed
  - The contributor is expected to help out in issues related to their examples

If you're unsure about any of these requirements, make a PR and we'll happy to guide you<|MERGE_RESOLUTION|>--- conflicted
+++ resolved
@@ -2,18 +2,11 @@
 
 ## Ultralytics YOLO example applications
 
-<<<<<<< HEAD
 | Title                                                                    | Format             | Contributor                                         |
-| ------------------------------------------------------------------------ | ------------------ | --------------------------------------------------- |
-| [YOLO ONNX detection Inference with C++](./Yolov8_CPP_Inference)         | C++/ONNX           | [Justas Bartnykas](https://github.com/JustasBart)   |
+|--------------------------------------------------------------------------| ------------------ | --------------------------------------------------- |
+| [YOLO ONNX detection Inference with C++](./YOLOv8_CPP_Inference)         | C++/ONNX           | [Justas Bartnykas](https://github.com/JustasBart)   |
 | [YOLO OpenCV ONNX detection Python](./YOLOv8-OpenCV-ONNX-Python)         | OpenCV/Python/ONNX | [Farid Inawan](https://github.com/frdteknikelektro) |
 | [YOLO .Net ONNX detection C#](https://www.nuget.org/packages/Yolov8.Net) | C# .Net            | [Samuel Stainback](https://github.com/sstainba)     |
-=======
-| Title                                                           | Format             | Contributor                                         |
-| --------------------------------------------------------------- | ------------------ | --------------------------------------------------- |
-| [Yolov8/yolov5 ONNX Inference with C++](./YOLOv8-CPP-Inference) | C++/ONNX           | [Justas Bartnykas](https://github.com/JustasBart)   |
-| [YOLOv8-OpenCV-ONNX-Python](./YOLOv8-OpenCV-ONNX-Python)        | OpenCV/Python/ONNX | [Farid Inawan](https://github.com/frdteknikelektro) |
->>>>>>> 1228e7ad
 
 ## How can you contribute ?
 
