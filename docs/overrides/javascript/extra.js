--- conflicted
+++ resolved
@@ -137,162 +137,9 @@
     });
   };
   inkeepScript.addEventListener("load", () => {
-<<<<<<< HEAD
-    addInkeepWidget(); // initialize the widget
-  });
-});
-
-// This object contains the benchmark data for various object detection models.
-const data = {
-  YOLOv5: {
-    s: { speed: 1.92, mAP: 37.4 },
-    m: { speed: 4.03, mAP: 45.4 },
-    l: { speed: 6.61, mAP: 49.0 },
-    x: { speed: 11.89, mAP: 50.7 },
-  },
-  YOLOv6: {
-    n: { speed: 1.17, mAP: 37.5 },
-    s: { speed: 2.66, mAP: 45.0 },
-    m: { speed: 5.28, mAP: 50.0 },
-    l: { speed: 8.95, mAP: 52.8 },
-  },
-  YOLOv7: { l: { speed: 6.84, mAP: 51.4 }, x: { speed: 11.57, mAP: 53.1 } },
-  YOLOv8: {
-    n: { speed: 1.47, mAP: 37.3 },
-    s: { speed: 2.66, mAP: 44.9 },
-    m: { speed: 5.86, mAP: 50.2 },
-    l: { speed: 9.06, mAP: 52.9 },
-    x: { speed: 14.37, mAP: 53.9 },
-  },
-  YOLOv9: {
-    t: { speed: 2.3, mAP: 37.8 },
-    s: { speed: 3.54, mAP: 46.5 },
-    m: { speed: 6.43, mAP: 51.5 },
-    c: { speed: 7.16, mAP: 52.8 },
-    e: { speed: 16.77, mAP: 55.1 },
-  },
-  YOLOv10: {
-    n: { speed: 1.56, mAP: 39.5 },
-    s: { speed: 2.66, mAP: 46.7 },
-    m: { speed: 5.48, mAP: 51.3 },
-    b: { speed: 6.54, mAP: 52.7 },
-    l: { speed: 8.33, mAP: 53.3 },
-    x: { speed: 12.2, mAP: 54.4 },
-  },
-  PPYOLOE: {
-    t: { speed: 2.84, mAP: 39.9 },
-    s: { speed: 2.62, mAP: 43.7 },
-    m: { speed: 5.56, mAP: 49.8 },
-    l: { speed: 8.36, mAP: 52.9 },
-    x: { speed: 14.3, mAP: 54.7 },
-  },
-  YOLO11: {
-    n: { speed: 1.55, mAP: 39.5 },
-    s: { speed: 2.63, mAP: 47.0 },
-    m: { speed: 5.27, mAP: 51.4 },
-    l: { speed: 6.84, mAP: 53.2 },
-    x: { speed: 12.49, mAP: 54.7 },
-  },
-};
-
-let chart = null; // chart variable will hold the reference to the current chart instance.
-
-// This function is responsible for updating the benchmarks chart.
-function updateChart() {
-  // If a chart instance already exists, destroy it.
-  if (chart) {
-    chart.destroy();
-  }
-
-  // Get the selected algorithms from the checkboxes.
-  const selectedAlgorithms = [
-    ...document.querySelectorAll('input[name="algorithm"]:checked'),
-  ].map((e) => e.value);
-
-  // Create the datasets for the selected algorithms.
-  const datasets = selectedAlgorithms.map((algorithm, index) => ({
-    label: algorithm, // Label for the data points in the legend.
-    data: Object.entries(data[algorithm]).map(([version, point]) => ({
-      x: point.speed, // Speed data points on the x-axis.
-      y: point.mAP, // mAP data points on the y-axis.
-      version: version.toUpperCase(), // Store the version as additional data.
-    })),
-    fill: false, // Don't fill the chart.
-    borderColor: `hsl(${index * 90}, 70%, 50%)`, // Assign a unique color to each dataset.
-    tension: 0.3, // Smooth the line.
-    pointRadius: 5, // Increase the dot size.
-    pointHoverRadius: 10, // Increase the dot size on hover.
-    borderWidth: 2, // Set the line thickness.
-  }));
-
-  // If there are no selected algorithms, return without creating a new chart.
-  if (datasets.length === 0) {
-    return;
-  }
-
-  // Create a new chart instance.
-  chart = new Chart(document.getElementById("chart").getContext("2d"), {
-    type: "line", // Set the chart type to line.
-    data: { datasets },
-    options: {
-      plugins: {
-        legend: {
-          display: true,
-          position: "top",
-          labels: { color: "#808080" },
-        }, // Configure the legend.
-        tooltip: {
-          callbacks: {
-            label: (tooltipItem) => {
-              const { dataset, dataIndex } = tooltipItem;
-              const point = dataset.data[dataIndex];
-              return `${dataset.label}${point.version.toLowerCase()}: Speed = ${point.x}, mAP = ${point.y}`; // Custom tooltip label.
-            },
-          },
-          mode: "nearest",
-          intersect: false,
-        }, // Configure the tooltip.
-      },
-      interaction: { mode: "nearest", axis: "x", intersect: false }, // Configure the interaction mode.
-      scales: {
-        x: {
-          type: "linear",
-          position: "bottom",
-          title: {
-            display: true,
-            text: "Latency T4 TensorRT10 FP16 (ms/img)",
-            color: "#808080",
-          }, // X-axis title.
-          grid: { color: "#e0e0e0" }, // Grid line color.
-          ticks: { color: "#808080" }, // Tick label color.
-        },
-        y: {
-          title: { display: true, text: "mAP", color: "#808080" }, // Y-axis title.
-          grid: { color: "#e0e0e0" }, // Grid line color.
-          ticks: { color: "#808080" }, // Tick label color.
-        },
-      },
-    },
-  });
-}
-
-// Poll for Chart.js to load, then initialize checkboxes and chart
-function initializeApp() {
-  if (typeof Chart !== "undefined") {
-    document
-      .querySelectorAll('input[name="algorithm"]')
-      .forEach((checkbox) => checkbox.addEventListener("change", updateChart));
-    updateChart();
-  } else {
-    setTimeout(initializeApp, 100); // Retry every 100ms
-  }
-}
-document.addEventListener("DOMContentLoaded", initializeApp); // Initial chart rendering on page load
-=======
     const widgetContainer = document.getElementById("inkeepSearchBar");
 
     addInkeepWidget("ChatButton");
     widgetContainer && addInkeepWidget("SearchBar", "#inkeepSearchBar");
   });
-});
->>>>>>> 426879d8
+});