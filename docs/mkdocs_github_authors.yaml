--- conflicted
+++ resolved
@@ -172,12 +172,6 @@
 xinwang614@gmail.com:
   avatar: https://avatars.githubusercontent.com/u/17264618?v=4
   username: GreatV
-<<<<<<< HEAD
-zhushuoyu0501@gmail.com:
-  avatar: null
-  username: null
-=======
 zhaode.wzd@alibaba-inc.com:
   avatar: https://avatars.githubusercontent.com/u/8401806?v=4
-  username: wangzhaode
->>>>>>> 24f4721d
+  username: wangzhaode