---
comments: true
description: Discover YOLOv8, the latest advancement in real-time object detection, optimizing performance with an array of pre-trained models for diverse tasks.
keywords: YOLOv8, real-time object detection, YOLO series, Ultralytics, computer vision, advanced object detection, AI, machine learning, deep learning
---

# YOLOv8

## Overview

YOLOv8 is the latest iteration in the YOLO series of real-time object detectors, offering cutting-edge performance in terms of accuracy and speed. Building upon the advancements of previous YOLO versions, YOLOv8 introduces new features and optimizations that make it an ideal choice for various object detection tasks in a wide range of applications.

![Ultralytics YOLOv8](https://raw.githubusercontent.com/ultralytics/assets/main/yolov8/yolo-comparison-plots.png)

<p align="center">
  <br>
  <iframe loading="lazy" width="720" height="405" src="https://www.youtube.com/embed/Na0HvJ4hkk0"
    title="YouTube video player" frameborder="0"
    allow="accelerometer; autoplay; clipboard-write; encrypted-media; gyroscope; picture-in-picture; web-share"
    allowfullscreen>
  </iframe>
  <br>
  <strong>Watch:</strong> Ultralytics YOLOv8 Model Overview
</p>

## Key Features

- **Advanced Backbone and Neck Architectures:** YOLOv8 employs state-of-the-art backbone and neck architectures, resulting in improved feature extraction and object detection performance.
- **Anchor-free Split Ultralytics Head:** YOLOv8 adopts an anchor-free split Ultralytics head, which contributes to better accuracy and a more efficient detection process compared to anchor-based approaches.
- **Optimized Accuracy-Speed Tradeoff:** With a focus on maintaining an optimal balance between accuracy and speed, YOLOv8 is suitable for real-time object detection tasks in diverse application areas.
- **Variety of Pre-trained Models:** YOLOv8 offers a range of pre-trained models to cater to various tasks and performance requirements, making it easier to find the right model for your specific use case.

## Supported Tasks and Modes

The YOLOv8 series offers a diverse range of models, each specialized for specific tasks in computer vision. These models are designed to cater to various requirements, from object detection to more complex tasks like instance segmentation, pose/keypoints detection, oriented object detection, and classification.

Each variant of the YOLOv8 series is optimized for its respective task, ensuring high performance and accuracy. Additionally, these models are compatible with various operational modes including [Inference](../modes/predict.md), [Validation](../modes/val.md), [Training](../modes/train.md), and [Export](../modes/export.md), facilitating their use in different stages of deployment and development.

| Model       | Filenames                                                                                                      | Task                                         | Inference | Validation | Training | Export |
<<<<<<< HEAD
|-------------|----------------------------------------------------------------------------------------------------------------|----------------------------------------------|-----------|------------|----------|--------|
| YOLOv8      | `yolov8n.pt` `yolov8s.pt` `yolov8m.pt` `yolov8l.pt` `yolov8x.pt`                                               | [Detection](../tasks/detect.md)              | ✅         | ✅          | ✅        | ✅      |
| YOLOv8-seg  | `yolov8n-seg.pt` `yolov8s-seg.pt` `yolov8m-seg.pt` `yolov8l-seg.pt` `yolov8x-seg.pt`                           | [Instance Segmentation](../tasks/segment.md) | ✅         | ✅          | ✅        | ✅      |
| YOLOv8-pose | `yolov8n-pose.pt` `yolov8s-pose.pt` `yolov8m-pose.pt` `yolov8l-pose.pt` `yolov8x-pose.pt` `yolov8x-pose-p6.pt` | [Pose/Keypoints](../tasks/pose.md)           | ✅         | ✅          | ✅        | ✅      |
| YOLOv8-multitask |  | [Multitask](../tasks/multitask.md)           | ✅         | ✅          | ✅        | ✅      |
| YOLOv8-obb  | `yolov8n-obb.pt` `yolov8s-obb.pt` `yolov8m-obb.pt` `yolov8l-obb.pt` `yolov8x-obb.pt`                           | [Oriented Detection](../tasks/obb.md)        | ✅         | ✅          | ✅        | ✅      |
| YOLOv8-cls  | `yolov8n-cls.pt` `yolov8s-cls.pt` `yolov8m-cls.pt` `yolov8l-cls.pt` `yolov8x-cls.pt`                           | [Classification](../tasks/classify.md)       | ✅         | ✅          | ✅        | ✅      |
=======
| ----------- | -------------------------------------------------------------------------------------------------------------- | -------------------------------------------- | --------- | ---------- | -------- | ------ |
| YOLOv8      | `yolov8n.pt` `yolov8s.pt` `yolov8m.pt` `yolov8l.pt` `yolov8x.pt`                                               | [Detection](../tasks/detect.md)              | ✅        | ✅         | ✅       | ✅     |
| YOLOv8-seg  | `yolov8n-seg.pt` `yolov8s-seg.pt` `yolov8m-seg.pt` `yolov8l-seg.pt` `yolov8x-seg.pt`                           | [Instance Segmentation](../tasks/segment.md) | ✅        | ✅         | ✅       | ✅     |
| YOLOv8-pose | `yolov8n-pose.pt` `yolov8s-pose.pt` `yolov8m-pose.pt` `yolov8l-pose.pt` `yolov8x-pose.pt` `yolov8x-pose-p6.pt` | [Pose/Keypoints](../tasks/pose.md)           | ✅        | ✅         | ✅       | ✅     |
| YOLOv8-obb  | `yolov8n-obb.pt` `yolov8s-obb.pt` `yolov8m-obb.pt` `yolov8l-obb.pt` `yolov8x-obb.pt`                           | [Oriented Detection](../tasks/obb.md)        | ✅        | ✅         | ✅       | ✅     |
| YOLOv8-cls  | `yolov8n-cls.pt` `yolov8s-cls.pt` `yolov8m-cls.pt` `yolov8l-cls.pt` `yolov8x-cls.pt`                           | [Classification](../tasks/classify.md)       | ✅        | ✅         | ✅       | ✅     |
>>>>>>> edca88d1

This table provides an overview of the YOLOv8 model variants, highlighting their applicability in specific tasks and their compatibility with various operational modes such as Inference, Validation, Training, and Export. It showcases the versatility and robustness of the YOLOv8 series, making them suitable for a variety of applications in computer vision.

## Performance Metrics

!!! Performance

    === "Detection (COCO)"

        See [Detection Docs](../tasks/detect.md) for usage examples with these models trained on [COCO](../datasets/detect/coco.md), which include 80 pre-trained classes.

        | Model                                                                                | size<br><sup>(pixels) | mAP<sup>val<br>50-95 | Speed<br><sup>CPU ONNX<br>(ms) | Speed<br><sup>A100 TensorRT<br>(ms) | params<br><sup>(M) | FLOPs<br><sup>(B) |
        | ------------------------------------------------------------------------------------ | --------------------- | -------------------- | ------------------------------ | ----------------------------------- | ------------------ | ----------------- |
        | [YOLOv8n](https://github.com/ultralytics/assets/releases/download/v8.2.0/yolov8n.pt) | 640                   | 37.3                 | 80.4                           | 0.99                                | 3.2                | 8.7               |
        | [YOLOv8s](https://github.com/ultralytics/assets/releases/download/v8.2.0/yolov8s.pt) | 640                   | 44.9                 | 128.4                          | 1.20                                | 11.2               | 28.6              |
        | [YOLOv8m](https://github.com/ultralytics/assets/releases/download/v8.2.0/yolov8m.pt) | 640                   | 50.2                 | 234.7                          | 1.83                                | 25.9               | 78.9              |
        | [YOLOv8l](https://github.com/ultralytics/assets/releases/download/v8.2.0/yolov8l.pt) | 640                   | 52.9                 | 375.2                          | 2.39                                | 43.7               | 165.2             |
        | [YOLOv8x](https://github.com/ultralytics/assets/releases/download/v8.2.0/yolov8x.pt) | 640                   | 53.9                 | 479.1                          | 3.53                                | 68.2               | 257.8             |

    === "Detection (Open Images V7)"

        See [Detection Docs](../tasks/detect.md) for usage examples with these models trained on [Open Image V7](../datasets/detect/open-images-v7.md), which include 600 pre-trained classes.

        | Model                                                                                     | size<br><sup>(pixels) | mAP<sup>val<br>50-95 | Speed<br><sup>CPU ONNX<br>(ms) | Speed<br><sup>A100 TensorRT<br>(ms) | params<br><sup>(M) | FLOPs<br><sup>(B) |
        | ----------------------------------------------------------------------------------------- | --------------------- | -------------------- | ------------------------------ | ----------------------------------- | ------------------ | ----------------- |
        | [YOLOv8n](https://github.com/ultralytics/assets/releases/download/v8.2.0/yolov8n-oiv7.pt) | 640                   | 18.4                 | 142.4                          | 1.21                                | 3.5                | 10.5              |
        | [YOLOv8s](https://github.com/ultralytics/assets/releases/download/v8.2.0/yolov8s-oiv7.pt) | 640                   | 27.7                 | 183.1                          | 1.40                                | 11.4               | 29.7              |
        | [YOLOv8m](https://github.com/ultralytics/assets/releases/download/v8.2.0/yolov8m-oiv7.pt) | 640                   | 33.6                 | 408.5                          | 2.26                                | 26.2               | 80.6              |
        | [YOLOv8l](https://github.com/ultralytics/assets/releases/download/v8.2.0/yolov8l-oiv7.pt) | 640                   | 34.9                 | 596.9                          | 2.43                                | 44.1               | 167.4             |
        | [YOLOv8x](https://github.com/ultralytics/assets/releases/download/v8.2.0/yolov8x-oiv7.pt) | 640                   | 36.3                 | 860.6                          | 3.56                                | 68.7               | 260.6             |

    === "Segmentation (COCO)"

        See [Segmentation Docs](../tasks/segment.md) for usage examples with these models trained on [COCO](../datasets/segment/coco.md), which include 80 pre-trained classes.

        | Model                                                                                        | size<br><sup>(pixels) | mAP<sup>box<br>50-95 | mAP<sup>mask<br>50-95 | Speed<br><sup>CPU ONNX<br>(ms) | Speed<br><sup>A100 TensorRT<br>(ms) | params<br><sup>(M) | FLOPs<br><sup>(B) |
        | -------------------------------------------------------------------------------------------- | --------------------- | -------------------- | --------------------- | ------------------------------ | ----------------------------------- | ------------------ | ----------------- |
        | [YOLOv8n-seg](https://github.com/ultralytics/assets/releases/download/v8.2.0/yolov8n-seg.pt) | 640                   | 36.7                 | 30.5                  | 96.1                           | 1.21                                | 3.4                | 12.6              |
        | [YOLOv8s-seg](https://github.com/ultralytics/assets/releases/download/v8.2.0/yolov8s-seg.pt) | 640                   | 44.6                 | 36.8                  | 155.7                          | 1.47                                | 11.8               | 42.6              |
        | [YOLOv8m-seg](https://github.com/ultralytics/assets/releases/download/v8.2.0/yolov8m-seg.pt) | 640                   | 49.9                 | 40.8                  | 317.0                          | 2.18                                | 27.3               | 110.2             |
        | [YOLOv8l-seg](https://github.com/ultralytics/assets/releases/download/v8.2.0/yolov8l-seg.pt) | 640                   | 52.3                 | 42.6                  | 572.4                          | 2.79                                | 46.0               | 220.5             |
        | [YOLOv8x-seg](https://github.com/ultralytics/assets/releases/download/v8.2.0/yolov8x-seg.pt) | 640                   | 53.4                 | 43.4                  | 712.1                          | 4.02                                | 71.8               | 344.1             |

    === "Classification (ImageNet)"

        See [Classification Docs](../tasks/classify.md) for usage examples with these models trained on [ImageNet](../datasets/classify/imagenet.md), which include 1000 pre-trained classes.

        | Model                                                                                        | size<br><sup>(pixels) | acc<br><sup>top1 | acc<br><sup>top5 | Speed<br><sup>CPU ONNX<br>(ms) | Speed<br><sup>A100 TensorRT<br>(ms) | params<br><sup>(M) | FLOPs<br><sup>(B) at 640 |
        | -------------------------------------------------------------------------------------------- | --------------------- | ---------------- | ---------------- | ------------------------------ | ----------------------------------- | ------------------ | ------------------------ |
        | [YOLOv8n-cls](https://github.com/ultralytics/assets/releases/download/v8.2.0/yolov8n-cls.pt) | 224                   | 69.0             | 88.3             | 12.9                           | 0.31                                | 2.7                | 4.3                      |
        | [YOLOv8s-cls](https://github.com/ultralytics/assets/releases/download/v8.2.0/yolov8s-cls.pt) | 224                   | 73.8             | 91.7             | 23.4                           | 0.35                                | 6.4                | 13.5                     |
        | [YOLOv8m-cls](https://github.com/ultralytics/assets/releases/download/v8.2.0/yolov8m-cls.pt) | 224                   | 76.8             | 93.5             | 85.4                           | 0.62                                | 17.0               | 42.7                     |
        | [YOLOv8l-cls](https://github.com/ultralytics/assets/releases/download/v8.2.0/yolov8l-cls.pt) | 224                   | 76.8             | 93.5             | 163.0                          | 0.87                                | 37.5               | 99.7                     |
        | [YOLOv8x-cls](https://github.com/ultralytics/assets/releases/download/v8.2.0/yolov8x-cls.pt) | 224                   | 79.0             | 94.6             | 232.0                          | 1.01                                | 57.4               | 154.8                    |

    === "Pose (COCO)"

        See [Pose Estimation Docs](../tasks/pose.md) for usage examples with these models trained on [COCO](../datasets/pose/coco.md), which include 1 pre-trained class, 'person'.

        | Model                                                                                                | size<br><sup>(pixels) | mAP<sup>pose<br>50-95 | mAP<sup>pose<br>50 | Speed<br><sup>CPU ONNX<br>(ms) | Speed<br><sup>A100 TensorRT<br>(ms) | params<br><sup>(M) | FLOPs<br><sup>(B) |
        | ---------------------------------------------------------------------------------------------------- | --------------------- | --------------------- | ------------------ | ------------------------------ | ----------------------------------- | ------------------ | ----------------- |
<<<<<<< HEAD
        | [YOLOv8n-pose](https://github.com/ultralytics/assets/releases/download/v8.1.0/yolov8n-pose.pt)       | 640                   | 50.4                  | 80.1               | 131.8                          | 1.18                                | 3.3                | 9.2               |
        | [YOLOv8s-pose](https://github.com/ultralytics/assets/releases/download/v8.1.0/yolov8s-pose.pt)       | 640                   | 60.0                  | 86.2               | 233.2                          | 1.42                                | 11.6               | 30.2              |
        | [YOLOv8m-pose](https://github.com/ultralytics/assets/releases/download/v8.1.0/yolov8m-pose.pt)       | 640                   | 65.0                  | 88.8               | 456.3                          | 2.00                                | 26.4               | 81.0              |
        | [YOLOv8l-pose](https://github.com/ultralytics/assets/releases/download/v8.1.0/yolov8l-pose.pt)       | 640                   | 67.6                  | 90.0               | 784.5                          | 2.59                                | 44.4               | 168.6             |
        | [YOLOv8x-pose](https://github.com/ultralytics/assets/releases/download/v8.1.0/yolov8x-pose.pt)       | 640                   | 69.2                  | 90.2               | 1607.1                         | 3.73                                | 69.4               | 263.2             |
        | [YOLOv8x-pose-p6](https://github.com/ultralytics/assets/releases/download/v8.1.0/yolov8x-pose-p6.pt) | 1280                  | 71.6                  | 91.2               | 4088.7                         | 10.04                               | 99.1               | 1066.4            |
<!--
    === "Multitask (COCO)"
=======
        | [YOLOv8n-pose](https://github.com/ultralytics/assets/releases/download/v8.2.0/yolov8n-pose.pt)       | 640                   | 50.4                  | 80.1               | 131.8                          | 1.18                                | 3.3                | 9.2               |
        | [YOLOv8s-pose](https://github.com/ultralytics/assets/releases/download/v8.2.0/yolov8s-pose.pt)       | 640                   | 60.0                  | 86.2               | 233.2                          | 1.42                                | 11.6               | 30.2              |
        | [YOLOv8m-pose](https://github.com/ultralytics/assets/releases/download/v8.2.0/yolov8m-pose.pt)       | 640                   | 65.0                  | 88.8               | 456.3                          | 2.00                                | 26.4               | 81.0              |
        | [YOLOv8l-pose](https://github.com/ultralytics/assets/releases/download/v8.2.0/yolov8l-pose.pt)       | 640                   | 67.6                  | 90.0               | 784.5                          | 2.59                                | 44.4               | 168.6             |
        | [YOLOv8x-pose](https://github.com/ultralytics/assets/releases/download/v8.2.0/yolov8x-pose.pt)       | 640                   | 69.2                  | 90.2               | 1607.1                         | 3.73                                | 69.4               | 263.2             |
        | [YOLOv8x-pose-p6](https://github.com/ultralytics/assets/releases/download/v8.2.0/yolov8x-pose-p6.pt) | 1280                  | 71.6                  | 91.2               | 4088.7                         | 10.04                               | 99.1               | 1066.4            |
>>>>>>> edca88d1

        See [Pose Estimation Docs](https://docs.ultralytics.com/tasks/pose/) for usage examples with these models trained on [COCO](https://docs.ultralytics.com/datasets/pose/coco/), which include 1 pre-trained class, 'person'.

        | Model                                                                                                | size<br><sup>(pixels) | mAP<sup>pose<br>50-95 | mAP<sup>pose<br>50 | Speed<br><sup>CPU ONNX<br>(ms) | Speed<br><sup>A100 TensorRT<br>(ms) | params<br><sup>(M) | FLOPs<br><sup>(B) |
        | ---------------------------------------------------------------------------------------------------- | --------------------- | --------------------- | ------------------ | ------------------------------ | ----------------------------------- | ------------------ | ----------------- |
        | [YOLOv8n-multitask](https://github.com/ultralytics/assets/releases/download/v8.1.0/yolov8n-multitask.pt)       | 640                   | 50.4                  | 80.1               | 131.8                          | 1.18                                | 3.3                | 9.2               |
        | [YOLOv8s-multitask](https://github.com/ultralytics/assets/releases/download/v8.1.0/yolov8s-multitask.pt)       | 640                   | 60.0                  | 86.2               | 233.2                          | 1.42                                | 11.6               | 30.2              |
        | [YOLOv8m-multitask](https://github.com/ultralytics/assets/releases/download/v8.1.0/yolov8m-multitask.pt)       | 640                   | 65.0                  | 88.8               | 456.3                          | 2.00                                | 26.4               | 81.0              |
        | [YOLOv8l-multitask](https://github.com/ultralytics/assets/releases/download/v8.1.0/yolov8l-multitask.pt)       | 640                   | 67.6                  | 90.0               | 784.5                          | 2.59                                | 44.4               | 168.6             |
        | [YOLOv8x-multitask](https://github.com/ultralytics/assets/releases/download/v8.1.0/yolov8x-multitask.pt)       | 640                   | 69.2                  | 90.2               | 1607.1                         | 3.73                                | 69.4               | 263.2             |
-->
    === "OBB (DOTAv1)"

        See [Oriented Detection Docs](../tasks/obb.md) for usage examples with these models trained on [DOTAv1](../datasets/obb/dota-v2.md#dota-v10), which include 15 pre-trained classes.

        | Model                                                                                        | size<br><sup>(pixels) | mAP<sup>test<br>50   | Speed<br><sup>CPU ONNX<br>(ms)   | Speed<br><sup>A100 TensorRT<br>(ms)   | params<br><sup>(M)   | FLOPs<br><sup>(B) |
        |----------------------------------------------------------------------------------------------|-----------------------| -------------------- | -------------------------------- | ------------------------------------- | -------------------- | ----------------- |
        | [YOLOv8n-obb](https://github.com/ultralytics/assets/releases/download/v8.2.0/yolov8n-obb.pt) | 1024                  | 78.0                 | 204.77                           | 3.57                                  | 3.1                  | 23.3              |
        | [YOLOv8s-obb](https://github.com/ultralytics/assets/releases/download/v8.2.0/yolov8s-obb.pt) | 1024                  | 79.5                 | 424.88                           | 4.07                                  | 11.4                 | 76.3              |
        | [YOLOv8m-obb](https://github.com/ultralytics/assets/releases/download/v8.2.0/yolov8m-obb.pt) | 1024                  | 80.5                 | 763.48                           | 7.61                                  | 26.4                 | 208.6             |
        | [YOLOv8l-obb](https://github.com/ultralytics/assets/releases/download/v8.2.0/yolov8l-obb.pt) | 1024                  | 80.7                 | 1278.42                          | 11.83                                 | 44.5                 | 433.8             |
        | [YOLOv8x-obb](https://github.com/ultralytics/assets/releases/download/v8.2.0/yolov8x-obb.pt) | 1024                  | 81.36                | 1759.10                          | 13.23                                 | 69.5                 | 676.7             |

## Usage Examples

This example provides simple YOLOv8 training and inference examples. For full documentation on these and other [modes](../modes/index.md) see the [Predict](../modes/predict.md), [Train](../modes/train.md), [Val](../modes/val.md) and [Export](../modes/export.md) docs pages.

Note the below example is for YOLOv8 [Detect](../tasks/detect.md) models for object detection. For additional supported tasks see the [Segment](../tasks/segment.md), [Classify](../tasks/classify.md), [OBB](../tasks/obb.md) docs and [Pose](../tasks/pose.md) docs.

!!! Example

    === "Python"

        PyTorch pretrained `*.pt` models as well as configuration `*.yaml` files can be passed to the `YOLO()` class to create a model instance in python:

        ```python
        from ultralytics import YOLO

        # Load a COCO-pretrained YOLOv8n model
        model = YOLO("yolov8n.pt")

        # Display model information (optional)
        model.info()

        # Train the model on the COCO8 example dataset for 100 epochs
        results = model.train(data="coco8.yaml", epochs=100, imgsz=640)

        # Run inference with the YOLOv8n model on the 'bus.jpg' image
        results = model("path/to/bus.jpg")
        ```

    === "CLI"

        CLI commands are available to directly run the models:

        ```bash
        # Load a COCO-pretrained YOLOv8n model and train it on the COCO8 example dataset for 100 epochs
        yolo train model=yolov8n.pt data=coco8.yaml epochs=100 imgsz=640

        # Load a COCO-pretrained YOLOv8n model and run inference on the 'bus.jpg' image
        yolo predict model=yolov8n.pt source=path/to/bus.jpg
        ```

## Citations and Acknowledgements

If you use the YOLOv8 model or any other software from this repository in your work, please cite it using the following format:

!!! Quote ""

    === "BibTeX"

        ```bibtex
        @software{yolov8_ultralytics,
          author = {Glenn Jocher and Ayush Chaurasia and Jing Qiu},
          title = {Ultralytics YOLOv8},
          version = {8.0.0},
          year = {2023},
          url = {https://github.com/ultralytics/ultralytics},
          orcid = {0000-0001-5950-6979, 0000-0002-7603-6750, 0000-0003-3783-7069},
          license = {AGPL-3.0}
        }
        ```

Please note that the DOI is pending and will be added to the citation once it is available. YOLOv8 models are provided under [AGPL-3.0](https://github.com/ultralytics/ultralytics/blob/main/LICENSE) and [Enterprise](https://ultralytics.com/license) licenses.

## FAQ

### What is YOLOv8 and how does it differ from previous YOLO versions?

YOLOv8 is the latest iteration in the Ultralytics YOLO series, designed to improve real-time object detection performance with advanced features. Unlike earlier versions, YOLOv8 incorporates an **anchor-free split Ultralytics head**, state-of-the-art backbone and neck architectures, and offers optimized accuracy-speed tradeoff, making it ideal for diverse applications. For more details, check the [Overview](#overview) and [Key Features](#key-features) sections.

### How can I use YOLOv8 for different computer vision tasks?

YOLOv8 supports a wide range of computer vision tasks, including object detection, instance segmentation, pose/keypoints detection, oriented object detection, and classification. Each model variant is optimized for its specific task and compatible with various operational modes like [Inference](../modes/predict.md), [Validation](../modes/val.md), [Training](../modes/train.md), and [Export](../modes/export.md). Refer to the [Supported Tasks and Modes](#supported-tasks-and-modes) section for more information.

### What are the performance metrics for YOLOv8 models?

YOLOv8 models achieve state-of-the-art performance across various benchmarking datasets. For instance, the YOLOv8n model achieves a mAP (mean Average Precision) of 37.3 on the COCO dataset and a speed of 0.99 ms on A100 TensorRT. Detailed performance metrics for each model variant across different tasks and datasets can be found in the [Performance Metrics](#performance-metrics) section.

### How do I train a YOLOv8 model?

Training a YOLOv8 model can be done using either Python or CLI. Below are examples for training a model using a COCO-pretrained YOLOv8 model on the COCO8 dataset for 100 epochs:

!!! Example

    === "Python"

        ```python
        from ultralytics import YOLO

        # Load a COCO-pretrained YOLOv8n model
        model = YOLO("yolov8n.pt")

        # Train the model on the COCO8 example dataset for 100 epochs
        results = model.train(data="coco8.yaml", epochs=100, imgsz=640)
        ```

    === "CLI"

        ```bash
        yolo train model=yolov8n.pt data=coco8.yaml epochs=100 imgsz=640
        ```

For further details, visit the [Training](../modes/train.md) documentation.

### Can I benchmark YOLOv8 models for performance?

Yes, YOLOv8 models can be benchmarked for performance in terms of speed and accuracy across various export formats. You can use PyTorch, ONNX, TensorRT, and more for benchmarking. Below are example commands for benchmarking using Python and CLI:

!!! Example

    === "Python"

        ```python
        from ultralytics.utils.benchmarks import benchmark

        # Benchmark on GPU
        benchmark(model="yolov8n.pt", data="coco8.yaml", imgsz=640, half=False, device=0)
        ```

    === "CLI"

        ```bash
        yolo benchmark model=yolov8n.pt data='coco8.yaml' imgsz=640 half=False device=0
        ```

For additional information, check the [Performance Metrics](#performance-metrics) section.<|MERGE_RESOLUTION|>--- conflicted
+++ resolved
@@ -37,7 +37,6 @@
 Each variant of the YOLOv8 series is optimized for its respective task, ensuring high performance and accuracy. Additionally, these models are compatible with various operational modes including [Inference](../modes/predict.md), [Validation](../modes/val.md), [Training](../modes/train.md), and [Export](../modes/export.md), facilitating their use in different stages of deployment and development.
 
 | Model       | Filenames                                                                                                      | Task                                         | Inference | Validation | Training | Export |
-<<<<<<< HEAD
 |-------------|----------------------------------------------------------------------------------------------------------------|----------------------------------------------|-----------|------------|----------|--------|
 | YOLOv8      | `yolov8n.pt` `yolov8s.pt` `yolov8m.pt` `yolov8l.pt` `yolov8x.pt`                                               | [Detection](../tasks/detect.md)              | ✅         | ✅          | ✅        | ✅      |
 | YOLOv8-seg  | `yolov8n-seg.pt` `yolov8s-seg.pt` `yolov8m-seg.pt` `yolov8l-seg.pt` `yolov8x-seg.pt`                           | [Instance Segmentation](../tasks/segment.md) | ✅         | ✅          | ✅        | ✅      |
@@ -45,14 +44,6 @@
 | YOLOv8-multitask |  | [Multitask](../tasks/multitask.md)           | ✅         | ✅          | ✅        | ✅      |
 | YOLOv8-obb  | `yolov8n-obb.pt` `yolov8s-obb.pt` `yolov8m-obb.pt` `yolov8l-obb.pt` `yolov8x-obb.pt`                           | [Oriented Detection](../tasks/obb.md)        | ✅         | ✅          | ✅        | ✅      |
 | YOLOv8-cls  | `yolov8n-cls.pt` `yolov8s-cls.pt` `yolov8m-cls.pt` `yolov8l-cls.pt` `yolov8x-cls.pt`                           | [Classification](../tasks/classify.md)       | ✅         | ✅          | ✅        | ✅      |
-=======
-| ----------- | -------------------------------------------------------------------------------------------------------------- | -------------------------------------------- | --------- | ---------- | -------- | ------ |
-| YOLOv8      | `yolov8n.pt` `yolov8s.pt` `yolov8m.pt` `yolov8l.pt` `yolov8x.pt`                                               | [Detection](../tasks/detect.md)              | ✅        | ✅         | ✅       | ✅     |
-| YOLOv8-seg  | `yolov8n-seg.pt` `yolov8s-seg.pt` `yolov8m-seg.pt` `yolov8l-seg.pt` `yolov8x-seg.pt`                           | [Instance Segmentation](../tasks/segment.md) | ✅        | ✅         | ✅       | ✅     |
-| YOLOv8-pose | `yolov8n-pose.pt` `yolov8s-pose.pt` `yolov8m-pose.pt` `yolov8l-pose.pt` `yolov8x-pose.pt` `yolov8x-pose-p6.pt` | [Pose/Keypoints](../tasks/pose.md)           | ✅        | ✅         | ✅       | ✅     |
-| YOLOv8-obb  | `yolov8n-obb.pt` `yolov8s-obb.pt` `yolov8m-obb.pt` `yolov8l-obb.pt` `yolov8x-obb.pt`                           | [Oriented Detection](../tasks/obb.md)        | ✅        | ✅         | ✅       | ✅     |
-| YOLOv8-cls  | `yolov8n-cls.pt` `yolov8s-cls.pt` `yolov8m-cls.pt` `yolov8l-cls.pt` `yolov8x-cls.pt`                           | [Classification](../tasks/classify.md)       | ✅        | ✅         | ✅       | ✅     |
->>>>>>> edca88d1
 
 This table provides an overview of the YOLOv8 model variants, highlighting their applicability in specific tasks and their compatibility with various operational modes such as Inference, Validation, Training, and Export. It showcases the versatility and robustness of the YOLOv8 series, making them suitable for a variety of applications in computer vision.
 
@@ -114,34 +105,25 @@
 
         | Model                                                                                                | size<br><sup>(pixels) | mAP<sup>pose<br>50-95 | mAP<sup>pose<br>50 | Speed<br><sup>CPU ONNX<br>(ms) | Speed<br><sup>A100 TensorRT<br>(ms) | params<br><sup>(M) | FLOPs<br><sup>(B) |
         | ---------------------------------------------------------------------------------------------------- | --------------------- | --------------------- | ------------------ | ------------------------------ | ----------------------------------- | ------------------ | ----------------- |
-<<<<<<< HEAD
-        | [YOLOv8n-pose](https://github.com/ultralytics/assets/releases/download/v8.1.0/yolov8n-pose.pt)       | 640                   | 50.4                  | 80.1               | 131.8                          | 1.18                                | 3.3                | 9.2               |
-        | [YOLOv8s-pose](https://github.com/ultralytics/assets/releases/download/v8.1.0/yolov8s-pose.pt)       | 640                   | 60.0                  | 86.2               | 233.2                          | 1.42                                | 11.6               | 30.2              |
-        | [YOLOv8m-pose](https://github.com/ultralytics/assets/releases/download/v8.1.0/yolov8m-pose.pt)       | 640                   | 65.0                  | 88.8               | 456.3                          | 2.00                                | 26.4               | 81.0              |
-        | [YOLOv8l-pose](https://github.com/ultralytics/assets/releases/download/v8.1.0/yolov8l-pose.pt)       | 640                   | 67.6                  | 90.0               | 784.5                          | 2.59                                | 44.4               | 168.6             |
-        | [YOLOv8x-pose](https://github.com/ultralytics/assets/releases/download/v8.1.0/yolov8x-pose.pt)       | 640                   | 69.2                  | 90.2               | 1607.1                         | 3.73                                | 69.4               | 263.2             |
-        | [YOLOv8x-pose-p6](https://github.com/ultralytics/assets/releases/download/v8.1.0/yolov8x-pose-p6.pt) | 1280                  | 71.6                  | 91.2               | 4088.7                         | 10.04                               | 99.1               | 1066.4            |
-<!--
-    === "Multitask (COCO)"
-=======
         | [YOLOv8n-pose](https://github.com/ultralytics/assets/releases/download/v8.2.0/yolov8n-pose.pt)       | 640                   | 50.4                  | 80.1               | 131.8                          | 1.18                                | 3.3                | 9.2               |
         | [YOLOv8s-pose](https://github.com/ultralytics/assets/releases/download/v8.2.0/yolov8s-pose.pt)       | 640                   | 60.0                  | 86.2               | 233.2                          | 1.42                                | 11.6               | 30.2              |
         | [YOLOv8m-pose](https://github.com/ultralytics/assets/releases/download/v8.2.0/yolov8m-pose.pt)       | 640                   | 65.0                  | 88.8               | 456.3                          | 2.00                                | 26.4               | 81.0              |
         | [YOLOv8l-pose](https://github.com/ultralytics/assets/releases/download/v8.2.0/yolov8l-pose.pt)       | 640                   | 67.6                  | 90.0               | 784.5                          | 2.59                                | 44.4               | 168.6             |
         | [YOLOv8x-pose](https://github.com/ultralytics/assets/releases/download/v8.2.0/yolov8x-pose.pt)       | 640                   | 69.2                  | 90.2               | 1607.1                         | 3.73                                | 69.4               | 263.2             |
         | [YOLOv8x-pose-p6](https://github.com/ultralytics/assets/releases/download/v8.2.0/yolov8x-pose-p6.pt) | 1280                  | 71.6                  | 91.2               | 4088.7                         | 10.04                               | 99.1               | 1066.4            |
->>>>>>> edca88d1
-
-        See [Pose Estimation Docs](https://docs.ultralytics.com/tasks/pose/) for usage examples with these models trained on [COCO](https://docs.ultralytics.com/datasets/pose/coco/), which include 1 pre-trained class, 'person'.
+    
+    === "Multitask (COCO)"
+
+        See [Multitask Estimation Docs](https://docs.ultralytics.com/tasks/multitask/) for usage examples with these models trained on [COCO](https://docs.ultralytics.com/datasets/pose/coco/), which include 1 pre-trained class, 'person'.
 
         | Model                                                                                                | size<br><sup>(pixels) | mAP<sup>pose<br>50-95 | mAP<sup>pose<br>50 | Speed<br><sup>CPU ONNX<br>(ms) | Speed<br><sup>A100 TensorRT<br>(ms) | params<br><sup>(M) | FLOPs<br><sup>(B) |
         | ---------------------------------------------------------------------------------------------------- | --------------------- | --------------------- | ------------------ | ------------------------------ | ----------------------------------- | ------------------ | ----------------- |
-        | [YOLOv8n-multitask](https://github.com/ultralytics/assets/releases/download/v8.1.0/yolov8n-multitask.pt)       | 640                   | 50.4                  | 80.1               | 131.8                          | 1.18                                | 3.3                | 9.2               |
-        | [YOLOv8s-multitask](https://github.com/ultralytics/assets/releases/download/v8.1.0/yolov8s-multitask.pt)       | 640                   | 60.0                  | 86.2               | 233.2                          | 1.42                                | 11.6               | 30.2              |
-        | [YOLOv8m-multitask](https://github.com/ultralytics/assets/releases/download/v8.1.0/yolov8m-multitask.pt)       | 640                   | 65.0                  | 88.8               | 456.3                          | 2.00                                | 26.4               | 81.0              |
-        | [YOLOv8l-multitask](https://github.com/ultralytics/assets/releases/download/v8.1.0/yolov8l-multitask.pt)       | 640                   | 67.6                  | 90.0               | 784.5                          | 2.59                                | 44.4               | 168.6             |
-        | [YOLOv8x-multitask](https://github.com/ultralytics/assets/releases/download/v8.1.0/yolov8x-multitask.pt)       | 640                   | 69.2                  | 90.2               | 1607.1                         | 3.73                                | 69.4               | 263.2             |
--->
+        | [YOLOv8n-multitask](https://github.com/ultralytics/assets/releases/download/v8.2.0/yolov8n-multitask.pt)       | 640                   | 50.4                  | 80.1               | 131.8                          | 1.18                                | 3.3                | 9.2               |
+        | [YOLOv8s-multitask](https://github.com/ultralytics/assets/releases/download/v8.2.0/yolov8s-multitask.pt)       | 640                   | 60.0                  | 86.2               | 233.2                          | 1.42                                | 11.6               | 30.2              |
+        | [YOLOv8m-multitask](https://github.com/ultralytics/assets/releases/download/v8.2.0/yolov8m-multitask.pt)       | 640                   | 65.0                  | 88.8               | 456.3                          | 2.00                                | 26.4               | 81.0              |
+        | [YOLOv8l-multitask](https://github.com/ultralytics/assets/releases/download/v8.2.0/yolov8l-multitask.pt)       | 640                   | 67.6                  | 90.0               | 784.5                          | 2.59                                | 44.4               | 168.6             |
+        | [YOLOv8x-multitask](https://github.com/ultralytics/assets/releases/download/v8.2.0/yolov8x-multitask.pt)       | 640                   | 69.2                  | 90.2               | 1607.1                         | 3.73                                | 69.4               | 263.2             |
+        
     === "OBB (DOTAv1)"
 
         See [Oriented Detection Docs](../tasks/obb.md) for usage examples with these models trained on [DOTAv1](../datasets/obb/dota-v2.md#dota-v10), which include 15 pre-trained classes.
