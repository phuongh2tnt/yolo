---
comments: true
description: Explore effective methods for testing computer vision models to make sure they are reliable, perform well, and are ready to be deployed.
keywords: Overfitting and Underfitting in Machine Learning, Model Testing, Data Leakage Machine Learning, Testing a Model, Testing Machine Learning Models, How to Test AI Models
---

# A Guide on Model Testing

## Introduction

After [training](./model-training-tips.md) and [evaluating](./model-evaluation-insights.md) your model, it's time to test it. Model testing involves assessing how well it performs in real-world scenarios. Testing considers factors like accuracy, reliability, fairness, and how easy it is to understand the model's decisions. The goal is to make sure the model performs as intended, delivers the expected results, and fits into the [overall objective of your application](./defining-project-goals.md) or project.

<<<<<<< HEAD
Model testing's definition is quite similar to model evaluation, but they are two distinct [steps in a computer vision project](./steps-of-a-cv-project.md). Model evaluation involves metrics and plots to assess the model's accuracy. On the other hand, model testing checks if the model's learned behavior is the same as expectations. In this guide, we'll explore strategies for testing your computer vision models.
=======
Model testing is quite similar to model evaluation, but they are two distinct [steps in a computer vision project](./steps-of-a-cv-project.md). Model evaluation involves metrics and plots to assess the model's accuracy. On the other hand, model testing checks if the model's learned behavior is the same as expectations. In this guide, we'll explore strategies for testing your computer vision models.
>>>>>>> abd391b6

## Model Testing Vs. Model Evaluation

First, let's understand the difference between model evaluation and testing with an example.

Suppose you have trained a computer vision model to recognize cats and dogs, and you want to deploy this model at a pet store to monitor the animals. During the model evaluation phase, you use a labeled dataset to calculate metrics like accuracy, precision, recall, and F1 score. For instance, the model might have an accuracy of 98% in distinguishing between cats and dogs in a given dataset.

After evaluation, you test the model using images from a pet store to see how well it identifies cats and dogs in more varied and realistic conditions. You check if it can correctly label cats and dogs when they are moving, in different lighting conditions, or partially obscured by objects like toys or furniture. Model testing checks that the model behaves as expected outside the controlled evaluation environment.

## Preparing for Model Testing

Computer vision models learn from datasets by detecting patterns, making predictions, and evaluating their performance. These [datasets](./preprocessing_annotated_data.md) are usually divided into training and testing sets to simulate real-world conditions. Training data teaches the model while testing data verifies its accuracy.

Here are two points to keep in mind before testing your model:

- **Realistic Representation:** The previously unseen testing data should be similar to the data that the model will have to handle when deployed. This helps get a realistic understanding of the model's capabilities.
- **Sufficient Size:** The size of the testing dataset needs to be large enough to provide reliable insights into how well the model performs.

## Testing Your Computer Vision Model

Here are the key steps to take to test your computer vision model and understand its performance.

- **Run Predictions:** Use the model to make predictions on the test dataset.
- **Compare Predictions:** Check how well the model's predictions match the actual labels (ground truth).
- **Calculate Performance Metrics:** [Compute metrics](./yolo-performance-metrics.md) like accuracy, precision, recall, and F1 score to understand the model's strengths and weaknesses. Testing focuses on how these metrics reflect real-world performance.
- **Visualize Results:** Create visual aids like confusion matrices and ROC curves. These help you spot specific areas where the model might not be performing well in practical applications.

Next, the testing results can be analyzed:

- **Misclassified Images:** Identify and review images that the model misclassified to understand where it is going wrong.
- **Error Analysis:** Perform a thorough error analysis to understand the types of errors (e.g., false positives vs. false negatives) and their potential causes.
- **Bias and Fairness:** Check for any biases in the model's predictions. Ensure that the model performs equally well across different subsets of the data, especially if it includes sensitive attributes like race, gender, or age.

## Testing Your YOLOv8 Model

To test your YOLOv8 model, you can use the validation mode. It's a straightforward way to understand the model's strengths and areas that need improvement. Also, you'll need to format your test dataset correctly for YOLOv8. For more details on how to use the validation mode, check out the [Model Validation](../modes/val.md) docs page.

## Using YOLOv8 to Predict on Multiple Test Images

If you want to test your trained YOLOv8 model on multiple images stored in a folder, you can easily do so in one go. Instead of using the validation mode, which is typically used to evaluate model performance on a validation set and provide detailed metrics, you might just want to see predictions on all images in your test set. For this, you can use the [prediction mode](../modes/predict.md).

### Difference Between Validation and Prediction Modes

- **[Validation Mode](../modes/val.md):** Used to evaluate the model's performance by comparing predictions against known labels (ground truth). It provides detailed metrics such as accuracy, precision, recall, and F1 score.
- **[Prediction Mode](../modes/predict.md):** Used to run the model on new, unseen data to generate predictions. It does not provide detailed performance metrics but allows you to see how the model performs on real-world images.

## Running YOLOv8 Predictions Without Custom Training

If you are interested in testing the basic YOLOv8 model to understand whether it can be used for your application without custom training, you can use the prediction mode. While the model is pre-trained on datasets like COCO, running predictions on your own dataset can give you a quick sense of how well it might perform in your specific context.

## Overfitting and Underfitting in Machine Learning

When testing a machine learning model, especially in computer vision, it's important to watch out for overfitting and underfitting. These issues can significantly affect how well your model works with new data.

### Overfitting

Overfitting happens when your model learns the training data too well, including the noise and details that don't generalize to new data. In computer vision, this means your model might do great with training images but struggle with new ones.

#### Signs of Overfitting

- **High Training Accuracy, Low Validation Accuracy:** If your model performs very well on training data but poorly on validation or test data, it's likely overfitting.
- **Visual Inspection:** Sometimes, you can see overfitting if your model is too sensitive to minor changes or irrelevant details in images.

### Underfitting

Underfitting occurs when your model can't capture the underlying patterns in the data. In computer vision, an underfitted model might not even recognize objects correctly in the training images.

#### Signs of Underfitting

- **Low Training Accuracy:** If your model can't achieve high accuracy on the training set, it might be underfitting.
- **Visual Misclassification:** Consistent failure to recognize obvious features or objects suggests underfitting.

### Balancing Overfitting and Underfitting

The key is to find a balance between overfitting and underfitting. Ideally, a model should perform well on both training and validation datasets. Regularly monitoring your model's performance through metrics and visual inspections, along with applying the right strategies, can help you achieve the best results.

<p align="center">
  <img width="100%" src="https://viso.ai/wp-content/uploads/2022/07/overfitting-underfitting-appropriate-fitting.jpg" alt="Overfitting and Underfitting Overview">
</p>

## Data Leakage in Computer Vision and How to Avoid It

While testing your model, something important to keep in mind is data leakage. Data leakage happens when information from outside the training dataset accidentally gets used to train the model. The model may seem very accurate during training, but it won't perform well on new, unseen data when data leakage occurs.

### Why Data Leakage Happens

Data leakage can be tricky to spot and often comes from hidden biases in the training data. Here are some common ways it can happen in computer vision:

- **Camera Bias:** Different angles, lighting, shadows, and camera movements can introduce unwanted patterns.
- **Overlay Bias:** Logos, timestamps, or other overlays in images can mislead the model.
- **Font and Object Bias:** Specific fonts or objects that frequently appear in certain classes can skew the model's learning.
- **Spatial Bias:** Imbalances in foreground-background, bounding box distributions, and object locations can affect training.
- **Label and Domain Bias:** Incorrect labels or shifts in data types can lead to leakage.

### Detecting Data Leakage

To find data leakage, you can:

- **Check Performance:** If the model's results are surprisingly good, it might be leaking.
- **Look at Feature Importance:** If one feature is much more important than others, it could indicate leakage.
- **Visual Inspection:** Double-check that the model's decisions make sense intuitively.
- **Verify Data Separation:** Make sure data was divided correctly before any processing.

### Avoiding Data Leakage

To prevent data leakage, use a diverse dataset with images or videos from different cameras and environments. Carefully review your data and check that there are no hidden biases, such as all positive samples being taken at a specific time of day. Avoiding data leakage will help make your computer vision models more reliable and effective in real-world situations.

## What Comes After Model Testing

After testing your model, the next steps depend on the results. If your model performs well, you can deploy it into a real-world environment. If the results aren't satisfactory, you'll need to make improvements. This might involve analyzing errors, [gathering more data](./data-collection-and-annotation.md), improving data quality, [adjusting hyperparameters](./hyperparameter-tuning.md), and retraining the model.

## Join the AI Conversation

Becoming part of a community of computer vision enthusiasts can aid in solving problems and learning more efficiently. Here are some ways to connect, seek help, and share your thoughts.

### Community Resources

- **GitHub Issues:** Explore the [YOLOv8 GitHub repository](https://github.com/ultralytics/ultralytics/issues) and use the Issues tab to ask questions, report bugs, and suggest new features. The community and maintainers are very active and ready to help.
- **Ultralytics Discord Server:** Join the [Ultralytics Discord server](https://ultralytics.com/discord/) to chat with other users and developers, get support, and share your experiences.

### Official Documentation

- **Ultralytics YOLOv8 Documentation:** Check out the [official YOLOv8 documentation](./index.md) for detailed guides and helpful tips on various computer vision projects.

These resources will help you navigate challenges and remain updated on the latest trends and practices within the computer vision community.

## In Summary

<<<<<<< HEAD
Building trustworthy computer vision models relies on rigorous model testing. By testing the model with previously unseen data, we can analyze it and spot weaknesses like overfitting and data leakage. Addressing these issues before deployment helps the model perform well in real-world applications. It's important to remember that model testing is just as crucial as model evaluation in guaranteeing the model's long-term success and effectiveness.
=======
Building trustworthy computer vision models relies on rigorous model testing. By testing the model with previously unseen data, we can analyze it and spot weaknesses like overfitting and data leakage. Addressing these issues before deployment helps the model perform well in real-world applications. It's important to remember that model testing is just as crucial as model evaluation in guaranteeing the model's long-term success and effectiveness.

## FAQ

### What are the key differences between model evaluation and model testing in computer vision?

Model evaluation and model testing are distinct steps in a computer vision project. Model evaluation involves using a labeled dataset to compute metrics such as accuracy, precision, recall, and F1 score, providing insights into the model's performance with a controlled dataset. Model testing, on the other hand, assesses the model's performance in real-world scenarios by applying it to new, unseen data, ensuring the model's learned behavior aligns with expectations outside the evaluation environment. For a detailed guide, refer to the [steps in a computer vision project](./steps-of-a-cv-project.md).

### How can I test my Ultralytics YOLOv8 model on multiple images?

To test your Ultralytics YOLOv8 model on multiple images, you can use the [prediction mode](../modes/predict.md). This mode allows you to run the model on new, unseen data to generate predictions without providing detailed metrics. This is ideal for real-world performance testing on larger image sets stored in a folder. For evaluating performance metrics, use the [validation mode](../modes/val.md) instead.

### What should I do if my computer vision model shows signs of overfitting or underfitting?

To address **overfitting**:

- Regularization techniques like dropout.
- Increase the size of the training dataset.
- Simplify the model architecture.

To address **underfitting**:

- Use a more complex model.
- Provide more relevant features.
- Increase training iterations or epochs.

Review misclassified images, perform thorough error analysis, and regularly track performance metrics to maintain a balance. For more information on these concepts, explore our section on [Overfitting and Underfitting](#overfitting-and-underfitting-in-machine-learning).

### How can I detect and avoid data leakage in computer vision?

To detect data leakage:

- Verify that the testing performance is not unusually high.
- Check feature importance for unexpected insights.
- Intuitively review model decisions.
- Ensure correct data division before processing.

To avoid data leakage:

- Use diverse datasets with various environments.
- Carefully review data for hidden biases.
- Ensure no overlapping information between training and testing sets.

For detailed strategies on preventing data leakage, refer to our section on [Data Leakage in Computer Vision](#data-leakage-in-computer-vision-and-how-to-avoid-it).

### What steps should I take after testing my computer vision model?

Post-testing, if the model performance meets the project goals, proceed with deployment. If the results are unsatisfactory, consider:

- Error analysis.
- Gathering more diverse and high-quality data.
- Hyperparameter tuning.
- Retraining the model.

Gain insights from the [Model Testing Vs. Model Evaluation](#model-testing-vs-model-evaluation) section to refine and enhance model effectiveness in real-world applications.

### How do I run YOLOv8 predictions without custom training?

You can run predictions using the pre-trained YOLOv8 model on your dataset to see if it suits your application needs. Utilize the [prediction mode](../modes/predict.md) to get a quick sense of performance results without diving into custom training.
>>>>>>> abd391b6
<|MERGE_RESOLUTION|>--- conflicted
+++ resolved
@@ -10,11 +10,7 @@
 
 After [training](./model-training-tips.md) and [evaluating](./model-evaluation-insights.md) your model, it's time to test it. Model testing involves assessing how well it performs in real-world scenarios. Testing considers factors like accuracy, reliability, fairness, and how easy it is to understand the model's decisions. The goal is to make sure the model performs as intended, delivers the expected results, and fits into the [overall objective of your application](./defining-project-goals.md) or project.
 
-<<<<<<< HEAD
-Model testing's definition is quite similar to model evaluation, but they are two distinct [steps in a computer vision project](./steps-of-a-cv-project.md). Model evaluation involves metrics and plots to assess the model's accuracy. On the other hand, model testing checks if the model's learned behavior is the same as expectations. In this guide, we'll explore strategies for testing your computer vision models.
-=======
 Model testing is quite similar to model evaluation, but they are two distinct [steps in a computer vision project](./steps-of-a-cv-project.md). Model evaluation involves metrics and plots to assess the model's accuracy. On the other hand, model testing checks if the model's learned behavior is the same as expectations. In this guide, we'll explore strategies for testing your computer vision models.
->>>>>>> abd391b6
 
 ## Model Testing Vs. Model Evaluation
 
@@ -143,9 +139,6 @@
 
 ## In Summary
 
-<<<<<<< HEAD
-Building trustworthy computer vision models relies on rigorous model testing. By testing the model with previously unseen data, we can analyze it and spot weaknesses like overfitting and data leakage. Addressing these issues before deployment helps the model perform well in real-world applications. It's important to remember that model testing is just as crucial as model evaluation in guaranteeing the model's long-term success and effectiveness.
-=======
 Building trustworthy computer vision models relies on rigorous model testing. By testing the model with previously unseen data, we can analyze it and spot weaknesses like overfitting and data leakage. Addressing these issues before deployment helps the model perform well in real-world applications. It's important to remember that model testing is just as crucial as model evaluation in guaranteeing the model's long-term success and effectiveness.
 
 ## FAQ
@@ -204,5 +197,4 @@
 
 ### How do I run YOLOv8 predictions without custom training?
 
-You can run predictions using the pre-trained YOLOv8 model on your dataset to see if it suits your application needs. Utilize the [prediction mode](../modes/predict.md) to get a quick sense of performance results without diving into custom training.
->>>>>>> abd391b6
+You can run predictions using the pre-trained YOLOv8 model on your dataset to see if it suits your application needs. Utilize the [prediction mode](../modes/predict.md) to get a quick sense of performance results without diving into custom training.