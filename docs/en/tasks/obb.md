--- conflicted
+++ resolved
@@ -188,26 +188,7 @@
 
 Available YOLOv8-obb export formats are in the table below. You can export to any format using the `format` argument, i.e. `format='onnx'` or `format='engine'`. You can predict or validate directly on exported models, i.e. `yolo predict model=yolov8n-obb.onnx`. Usage examples are shown for your model after export completes.
 
-<<<<<<< HEAD
-| Format                                            | `format` Argument | Model                         | Metadata | Arguments                                                            |
-| ------------------------------------------------- | ----------------- | ----------------------------- | -------- | -------------------------------------------------------------------- |
-| [PyTorch](https://pytorch.org/)                   | -                 | `yolov8n-obb.pt`              | ✅       | -                                                                    |
-| [TorchScript](../integrations/torchscript.md)     | `torchscript`     | `yolov8n-obb.torchscript`     | ✅       | `imgsz`, `optimize`, `batch`                                         |
-| [ONNX](../integrations/onnx.md)                   | `onnx`            | `yolov8n-obb.onnx`            | ✅       | `imgsz`, `half`, `dynamic`, `simplify`, `opset`, `batch`             |
-| [OpenVINO](../integrations/openvino.md)           | `openvino`        | `yolov8n-obb_openvino_model/` | ✅       | `imgsz`, `half`, `int8`, `batch`                                     |
-| [TensorRT](../integrations/tensorrt.md)           | `engine`          | `yolov8n-obb.engine`          | ✅       | `imgsz`, `half`, `dynamic`, `simplify`, `workspace`, `int8`, `batch` |
-| [CoreML](../integrations/coreml.md)               | `coreml`          | `yolov8n-obb.mlpackage`       | ✅       | `imgsz`, `half`, `int8`, `nms`, `batch`                              |
-| [TF SavedModel](../integrations/tf-savedmodel.md) | `saved_model`     | `yolov8n-obb_saved_model/`    | ✅       | `imgsz`, `keras`, `int8`, `batch`                                    |
-| [TF GraphDef](../integrations/tf-graphdef.md)     | `pb`              | `yolov8n-obb.pb`              | ❌       | `imgsz`, `batch`                                                     |
-| [TF Lite](../integrations/tflite.md)              | `tflite`          | `yolov8n-obb.tflite`          | ✅       | `imgsz`, `half`, `int8`, `batch`                                     |
-| [TF Edge TPU](../integrations/edge-tpu.md)        | `edgetpu`         | `yolov8n-obb_edgetpu.tflite`  | ✅       | `imgsz`                                                              |
-| [TF.js](../integrations/tfjs.md)                  | `tfjs`            | `yolov8n-obb_web_model/`      | ✅       | `imgsz`, `half`, `int8`, `batch`                                     |
-| [PaddlePaddle](../integrations/paddlepaddle.md)   | `paddle`          | `yolov8n-obb_paddle_model/`   | ✅       | `imgsz`, `batch`                                                     |
-| [NCNN](../integrations/ncnn.md)                   | `ncnn`            | `yolov8n-obb_ncnn_model/`     | ✅       | `imgsz`, `half`, `batch`                                             |
-| [RKNN](../integrations/rknn.md)                   | `rknn`            | `yolov8n-{platform}.rknn/`    | ❌       | `imgsz`, `name`                                                      |
-=======
 {% include "macros/export-table.md" %}
->>>>>>> 225e6e2b
 
 See full `export` details in the [Export](../modes/export.md) page.
 
