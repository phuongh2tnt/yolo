--- conflicted
+++ resolved
@@ -10,17 +10,7 @@
 
 ## COCO-Seg Pretrained Models
 
-<<<<<<< HEAD
 {% include "macros/yolo11-segment-perf.md" %}
-=======
-| Model                                                                                        | size<br><sup>(pixels) | mAP<sup>box<br>50-95 | mAP<sup>mask<br>50-95 | Speed<br><sup>CPU ONNX<br>(ms) | Speed<br><sup>A100 TensorRT<br>(ms) | params<br><sup>(M) | FLOPs<br><sup>(B) |
-| -------------------------------------------------------------------------------------------- | --------------------- | -------------------- | --------------------- | ------------------------------ | ----------------------------------- | ------------------ | ----------------- |
-| [YOLO11n-seg](https://github.com/ultralytics/assets/releases/download/v8.3.0/yolo11n-seg.pt) | 640                   | 36.7                 | 30.5                  | 96.1                           | 1.21                                | 3.4                | 12.6              |
-| [YOLO11s-seg](https://github.com/ultralytics/assets/releases/download/v8.3.0/yolo11s-seg.pt) | 640                   | 44.6                 | 36.8                  | 155.7                          | 1.47                                | 11.8               | 42.6              |
-| [YOLO11m-seg](https://github.com/ultralytics/assets/releases/download/v8.3.0/yolo11m-seg.pt) | 640                   | 49.9                 | 40.8                  | 317.0                          | 2.18                                | 27.3               | 110.2             |
-| [YOLO11l-seg](https://github.com/ultralytics/assets/releases/download/v8.3.0/yolo11l-seg.pt) | 640                   | 52.3                 | 42.6                  | 572.4                          | 2.79                                | 46.0               | 220.5             |
-| [YOLO11x-seg](https://github.com/ultralytics/assets/releases/download/v8.3.0/yolo11x-seg.pt) | 640                   | 53.4                 | 43.4                  | 712.1                          | 4.02                                | 71.8               | 344.1             |
->>>>>>> 97f38409
 
 ## Key Features
 
