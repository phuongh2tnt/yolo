--- conflicted
+++ resolved
@@ -173,11 +173,6 @@
     import shutil
 
     import yaml
-<<<<<<< HEAD
-    from ..utils.downloads import safe_download
-    check_requirements("roboflow")
-=======
->>>>>>> 732e59e8
     from roboflow import Roboflow
 
     from ..utils.downloads import safe_download
@@ -189,14 +184,10 @@
     os.makedirs(root_dir, exist_ok=True)
     os.chdir(root_dir)
     os.makedirs("ultralytics-benchmarks", exist_ok=True)
-<<<<<<< HEAD
-    safe_download("https://ultralytics.com/assets/datasets_links.txt")
-=======
 
     safe_download("https://ultralytics.com/assets/datasets_links.txt") if not os.path.exists(
         "datasets_links.txt"
     ) else None
->>>>>>> 732e59e8
 
     os.makedirs("datasets", exist_ok=True)
     os.chdir("datasets")
@@ -213,13 +204,8 @@
                     rf.workspace(workspace).project(project).version(version).download("yolov8")
                 else:
                     print("Dataset already downloaded.")
-<<<<<<< HEAD
-                print("YAML Path:", os.path.join(os.getcwd(), proj_version, 'data.yaml'))
-                ds_cfg_list.append(os.path.join(os.getcwd(), proj_version, 'data.yaml'))
-=======
 
                 ds_cfg_list.append(os.path.join(os.getcwd(), proj_version, "data.yaml"))
->>>>>>> 732e59e8
             except Exception as e:
                 print(f"Error: {e}")
                 continue
@@ -228,33 +214,6 @@
 
     for ind, path in enumerate(ds_cfg_list):
         if os.path.exists(path):
-<<<<<<< HEAD
-            print("training ultralytics yolov8 model on {} dataset...".format(ds_names[ind]))
-            os.system(f'yolo detect train data={path} model=yolov8s.pt epochs=1 batch=16')
-
-            output_file_path = f'ultralytics-benchmarks/val_eval.txt'
-
-            print("Validation ...")
-            os.system(f'yolo detect val data={path} '
-                      f'model=runs/detect/train/weights/best.pt  > {output_file_path} 2>&1')
-
-            print("Evaluation ...")
-            with open(path) as stream:
-                class_names = yaml.safe_load(stream)["names"]
-
-            with open(output_file_path, "r") as f:
-                eval_lines = [
-                    dict(zip(val_metrics, line.split())) for line in f
-                    if any(key in line for key in ["all", *class_names]) and
-                       not any(phrase in line for phrase in ["(AP)", "(AR)"])]
-
-            # Extract map50 values based on eval_lines length
-            map_val = eval_lines[0]["map50"] if len(eval_lines) == 1 else next(
-                lst["map50"] for lst in eval_lines if lst["class"] == "all")
-            res = ds_names[ind], ": ", map_val
-
-            # Dumpy output file
-=======
             print(f"Training Ultralytics YOLOv8 model on {ds_names[ind]} dataset...")
             os.system(f"yolo detect train data={path} model=yolov8s.pt epochs=1 batch=16")
 
@@ -278,15 +237,12 @@
                 if len(eval_lines) > 1
                 else eval_lines[0]["map50"]
             )
->>>>>>> 732e59e8
             with open("ultralytics-benchmarks/evaluation.txt", "a") as f:
-                f.write("".join(res))
-                f.write("\n")
+                f.write(f"{ds_names[ind]}: {map_val}\n")
 
         else:
             print("Unable to find dataset yaml")
             continue
-
         shutil.rmtree("runs")
     print("Benchmarking completed, please find results at ultralytics-benchmarks/evaluation.txt")
 
