--- conflicted
+++ resolved
@@ -193,14 +193,11 @@
 
         Args:
             api_key (str): The API key.
-<<<<<<< HEAD
-=======
 
         Examples:
             Set the Roboflow API key for accessing datasets:
             >>> benchmark = RF100Benchmark()
             >>> benchmark.set_key("your_roboflow_api_key")
->>>>>>> 1cfe60e1
         """
         check_requirements("roboflow")
         from roboflow import Roboflow
@@ -212,16 +209,12 @@
         Parse dataset links and download datasets.
 
         Args:
-<<<<<<< HEAD
-            ds_link_txt (str): Path to dataset_links file.
-=======
             ds_link_txt (str): Path to the file containing dataset links.
 
         Examples:
             >>> benchmark = RF100Benchmark()
             >>> benchmark.set_key("api_key")
             >>> benchmark.parse_dataset("datasets_links.txt")
->>>>>>> 1cfe60e1
         """
         (shutil.rmtree("rf-100"), os.mkdir("rf-100")) if os.path.exists("rf-100") else os.mkdir("rf-100")
         os.chdir("rf-100")
@@ -250,14 +243,10 @@
         Fixes the train and validation paths in a given YAML file.
 
         Args:
-<<<<<<< HEAD
-            path (str): YAML file path.
-=======
             path (str): Path to the YAML file to be fixed.
 
         Examples:
             >>> RF100Benchmark.fix_yaml("path/to/data.yaml")
->>>>>>> 1cfe60e1
         """
         with open(path) as file:
             yaml_data = yaml.safe_load(file)
