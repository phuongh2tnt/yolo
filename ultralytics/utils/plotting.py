--- conflicted
+++ resolved
@@ -444,10 +444,7 @@
             - Modifies self.im in-place.
             - If self.pil is True, converts image to numpy array and back to PIL.
         """
-<<<<<<< HEAD
-=======
         radius = radius if radius is not None else self.lw
->>>>>>> 1cfe60e1
         if self.pil:
             # Convert to numpy first
             self.im = np.asarray(self.im).copy()
@@ -723,19 +720,6 @@
             Keypoint format: [x, y] or [x, y, confidence].
             Modifies self.im in-place.
         """
-<<<<<<< HEAD
-        if indices is None:
-            indices = [2, 5, 7]
-        for i, k in enumerate(keypoints):
-            if i in indices:
-                x_coord, y_coord = k[0], k[1]
-                if x_coord % shape[1] != 0 and y_coord % shape[0] != 0:
-                    if len(k) == 3:
-                        conf = k[2]
-                        if conf < conf_thres:
-                            continue
-                    cv2.circle(self.im, (int(x_coord), int(y_coord)), radius, (0, 255, 0), -1, lineType=cv2.LINE_AA)
-=======
         indices = indices or [2, 5, 7]
         points = [(int(k[0]), int(k[1])) for i, k in enumerate(keypoints) if i in indices and k[2] >= conf_thres]
 
@@ -747,7 +731,6 @@
         for pt in points:
             cv2.circle(self.im, pt, radius, (0, 0, 255), -1, lineType=cv2.LINE_AA)
 
->>>>>>> 1cfe60e1
         return self.im
 
     def plot_workout_information(self, display_text, position, color=(104, 31, 17), txt_color=(255, 255, 255)):
@@ -760,19 +743,9 @@
             color (tuple, optional): Text background color
             txt_color (tuple, optional): Text foreground color
         """
-<<<<<<< HEAD
-        angle_text, count_text, stage_text = (f" {angle_text:.2f}", f"Steps : {count_text}", f" {stage_text}")
-
-        # Draw angle
-        (angle_text_width, angle_text_height), _ = cv2.getTextSize(angle_text, 0, self.sf, self.tf)
-        angle_text_position = (int(center_kpt[0]), int(center_kpt[1]))
-        angle_background_position = (angle_text_position[0], angle_text_position[1] - angle_text_height - 5)
-        angle_background_size = (angle_text_width + 2 * 5, angle_text_height + 2 * 5 + (self.tf * 2))
-=======
         (text_width, text_height), _ = cv2.getTextSize(display_text, 0, self.sf, self.tf)
 
         # Draw background rectangle
->>>>>>> 1cfe60e1
         cv2.rectangle(
             self.im,
             (position[0], position[1] - text_height - 5),
@@ -823,12 +796,9 @@
             label (str, optional): Text label for the object. If None, no label is drawn.
             txt_color (tuple): RGB color for the label text.
         """
-<<<<<<< HEAD
-=======
         if mask.size == 0:  # no masks to plot
             return
 
->>>>>>> 1cfe60e1
         cv2.polylines(self.im, [np.int32([mask])], isClosed=True, color=mask_color, thickness=2)
         text_size, _ = cv2.getTextSize(label, 0, self.sf, self.tf)
 
@@ -890,27 +860,12 @@
             line_color (tuple, optional): Distance line color.
             centroid_color (tuple, optional): Bounding box centroid color.
         """
-<<<<<<< HEAD
-        (text_width_m, text_height_m), _ = cv2.getTextSize(f"Distance M: {distance_m:.2f}m", 0, self.sf, self.tf)
-        cv2.rectangle(self.im, (15, 25), (15 + text_width_m + 10, 25 + text_height_m + 20), line_color, -1)
-        cv2.putText(
-            self.im,
-            f"Distance M: {distance_m:.2f}m",
-            (20, 50),
-            0,
-            self.sf,
-            centroid_color,
-            self.tf,
-            cv2.LINE_AA,
-        )
-=======
         # Get the text size
         text = f"Pixels Distance: {pixels_distance:.2f}"
         (text_width_m, text_height_m), _ = cv2.getTextSize(text, 0, self.sf, self.tf)
 
         # Define corners with 10-pixel margin and draw rectangle
         cv2.rectangle(self.im, (15, 25), (15 + text_width_m + 20, 25 + text_height_m + 20), line_color, -1)
->>>>>>> 1cfe60e1
 
         # Calculate the position for the text with a 10-pixel margin and draw text
         text_position = (25, 25 + text_height_m + 10)
