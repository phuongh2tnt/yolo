# Ultralytics YOLO 🚀, AGPL-3.0 license

from ultralytics.utils import LOGGER, RANK, SETTINGS, TESTS_RUNNING, ops

try:
    assert not TESTS_RUNNING  # do not log pytest
    assert SETTINGS["comet"] is True  # verify integration is enabled
    import comet_ml

    assert hasattr(comet_ml, "__version__")  # verify package is not directory

    import os
    from pathlib import Path

    # Ensures certain logging functions only run for supported tasks
    COMET_SUPPORTED_TASKS = ["detect"]

    # Names of plots created by YOLOv8 that are logged to Comet
    EVALUATION_PLOT_NAMES = "F1_curve", "P_curve", "R_curve", "PR_curve", "confusion_matrix"
    LABEL_PLOT_NAMES = "labels", "labels_correlogram"

    _comet_image_prediction_count = 0

except (ImportError, AssertionError):
    comet_ml = None


def _get_comet_mode():
    """Returns the mode of comet set in the environment variables, defaults to 'online' if not set."""
    return os.getenv("COMET_MODE", "online")


def _get_comet_model_name():
    """Returns the model name for Comet from the environment variable 'COMET_MODEL_NAME' or defaults to 'YOLOv8'."""
    return os.getenv("COMET_MODEL_NAME", "YOLOv8")


def _get_eval_batch_logging_interval():
    """Get the evaluation batch logging interval from environment variable or use default value 1."""
    return int(os.getenv("COMET_EVAL_BATCH_LOGGING_INTERVAL", 1))


def _get_max_image_predictions_to_log():
    """Get the maximum number of image predictions to log from the environment variables."""
    return int(os.getenv("COMET_MAX_IMAGE_PREDICTIONS", 100))


def _scale_confidence_score(score):
    """Scales the given confidence score by a factor specified in an environment variable."""
    scale = float(os.getenv("COMET_MAX_CONFIDENCE_SCORE", 100.0))
    return score * scale


def _should_log_confusion_matrix():
    """Determines if the confusion matrix should be logged based on the environment variable settings."""
    return os.getenv("COMET_EVAL_LOG_CONFUSION_MATRIX", "false").lower() == "true"


def _should_log_image_predictions():
    """Determines whether to log image predictions based on a specified environment variable."""
    return os.getenv("COMET_EVAL_LOG_IMAGE_PREDICTIONS", "true").lower() == "true"


def _get_experiment_type(mode, project_name):
    """Return an experiment based on mode and project name."""
    if mode == "offline":
        return comet_ml.OfflineExperiment(project_name=project_name)

    return comet_ml.Experiment(project_name=project_name)


def _create_experiment(args):
    """Ensures that the experiment object is only created in a single process during distributed training."""
    if RANK not in (-1, 0):
        return
    try:
        comet_mode = _get_comet_mode()
        _project_name = os.getenv("COMET_PROJECT_NAME", args.project)
        experiment = _get_experiment_type(comet_mode, _project_name)
        experiment.log_parameters(vars(args))
        experiment.log_others(
            {
                "eval_batch_logging_interval": _get_eval_batch_logging_interval(),
                "log_confusion_matrix_on_eval": _should_log_confusion_matrix(),
                "log_image_predictions": _should_log_image_predictions(),
                "max_image_predictions": _get_max_image_predictions_to_log(),
            }
        )
        experiment.log_other("Created from", "yolov8")

    except Exception as e:
        LOGGER.warning(f"WARNING ⚠️ Comet installed but not initialized correctly, not logging this run. {e}")


def _fetch_trainer_metadata(trainer):
    """Returns metadata for YOLO training including epoch and asset saving status."""
    curr_epoch = trainer.epoch + 1

    train_num_steps_per_epoch = len(trainer.train_loader.dataset) // trainer.batch_size
    curr_step = curr_epoch * train_num_steps_per_epoch
    final_epoch = curr_epoch == trainer.epochs

    save = trainer.args.save
    save_period = trainer.args.save_period
    save_interval = curr_epoch % save_period == 0
    save_assets = save and save_period > 0 and save_interval and not final_epoch

    return dict(curr_epoch=curr_epoch, curr_step=curr_step, save_assets=save_assets, final_epoch=final_epoch)


def _scale_bounding_box_to_original_image_shape(box, resized_image_shape, original_image_shape, ratio_pad):
    """
    YOLOv8 resizes images during training and the label values are normalized based on this resized shape.

    This function rescales the bounding box labels to the original image shape.
    """

    resized_image_height, resized_image_width = resized_image_shape

    # Convert normalized xywh format predictions to xyxy in resized scale format
    box = ops.xywhn2xyxy(box, h=resized_image_height, w=resized_image_width)
    # Scale box predictions from resized image scale back to original image scale
    box = ops.scale_boxes(resized_image_shape, box, original_image_shape, ratio_pad)
    # Convert bounding box format from xyxy to xywh for Comet logging
    box = ops.xyxy2xywh(box)
    # Adjust xy center to correspond top-left corner
    box[:2] -= box[2:] / 2
    box = box.tolist()

    return box


def _format_ground_truth_annotations_for_detection(img_idx, image_path, batch, class_name_map=None):
    """Format ground truth annotations for detection."""
    indices = batch["batch_idx"] == img_idx
    bboxes = batch["bboxes"][indices]
    if len(bboxes) == 0:
        LOGGER.debug(f"COMET WARNING: Image: {image_path} has no bounding boxes labels")
        return None

    cls_labels = batch["cls"][indices].squeeze(1).tolist()
    if class_name_map:
        cls_labels = [str(class_name_map[label]) for label in cls_labels]

    original_image_shape = batch["ori_shape"][img_idx]
    resized_image_shape = batch["resized_shape"][img_idx]
    ratio_pad = batch["ratio_pad"][img_idx]

    data = []
    for box, label in zip(bboxes, cls_labels):
        box = _scale_bounding_box_to_original_image_shape(box, resized_image_shape, original_image_shape, ratio_pad)
        data.append(
            {
                "boxes": [box],
                "label": f"gt_{label}",
                "score": _scale_confidence_score(1.0),
            }
        )

    return {"name": "ground_truth", "data": data}


def _format_prediction_annotations_for_detection(image_path, metadata, class_label_map=None):
    """Format YOLO predictions for object detection visualization."""
    stem = image_path.stem
    image_id = int(stem) if stem.isnumeric() else stem

    predictions = metadata.get(image_id)
    if not predictions:
        LOGGER.debug(f"COMET WARNING: Image: {image_path} has no bounding boxes predictions")
        return None

    data = []
    for prediction in predictions:
        boxes = prediction["bbox"]
        score = _scale_confidence_score(prediction["score"])
        cls_label = prediction["category_id"]
        if class_label_map:
            cls_label = str(class_label_map[cls_label])

        data.append({"boxes": [boxes], "label": cls_label, "score": score})

    return {"name": "prediction", "data": data}


def _fetch_annotations(img_idx, image_path, batch, prediction_metadata_map, class_label_map):
    """Join the ground truth and prediction annotations if they exist."""
    ground_truth_annotations = _format_ground_truth_annotations_for_detection(
        img_idx, image_path, batch, class_label_map
    )
    prediction_annotations = _format_prediction_annotations_for_detection(
        image_path, prediction_metadata_map, class_label_map
    )

    annotations = [
        annotation for annotation in [ground_truth_annotations, prediction_annotations] if annotation is not None
    ]
    return [annotations] if annotations else None


def _create_prediction_metadata_map(model_predictions):
    """Create metadata map for model predictions by groupings them based on image ID."""
    pred_metadata_map = {}
    for prediction in model_predictions:
        pred_metadata_map.setdefault(prediction["image_id"], [])
        pred_metadata_map[prediction["image_id"]].append(prediction)

    return pred_metadata_map


def _log_confusion_matrix(experiment, trainer, curr_step, curr_epoch):
    """Log the confusion matrix to Comet experiment."""
    conf_mat = trainer.validator.confusion_matrix.matrix
    names = list(trainer.data["names"].values()) + ["background"]
    experiment.log_confusion_matrix(
        matrix=conf_mat, labels=names, max_categories=len(names), epoch=curr_epoch, step=curr_step
    )


def _log_images(experiment, image_paths, curr_step, annotations=None):
    """Logs images to the experiment with optional annotations."""
    if annotations:
        for image_path, annotation in zip(image_paths, annotations):
            experiment.log_image(image_path, name=image_path.stem, step=curr_step, annotations=annotation)

    else:
        for image_path in image_paths:
            experiment.log_image(image_path, name=image_path.stem, step=curr_step)


def _log_image_predictions(experiment, validator, curr_step):
    """Logs predicted boxes for a single image during training."""
    global _comet_image_prediction_count

    task = validator.args.task
    if task not in COMET_SUPPORTED_TASKS:
        return

    jdict = validator.jdict
    if not jdict:
        return

    predictions_metadata_map = _create_prediction_metadata_map(jdict)
    dataloader = validator.dataloader
    class_label_map = validator.names

    batch_logging_interval = _get_eval_batch_logging_interval()
    max_image_predictions = _get_max_image_predictions_to_log()

    for batch_idx, batch in enumerate(dataloader):
        if (batch_idx + 1) % batch_logging_interval != 0:
            continue

        image_paths = batch["im_file"]
        for img_idx, image_path in enumerate(image_paths):
            if _comet_image_prediction_count >= max_image_predictions:
                return

            image_path = Path(image_path)
            annotations = _fetch_annotations(
                img_idx,
                image_path,
                batch,
                predictions_metadata_map,
                class_label_map,
            )
            _log_images(
                experiment,
                [image_path],
                curr_step,
                annotations=annotations,
            )
            _comet_image_prediction_count += 1


def _log_plots(experiment, trainer):
    """Logs evaluation plots and label plots for the experiment."""
    plot_filenames = [trainer.save_dir / f"{plots}.png" for plots in EVALUATION_PLOT_NAMES]
    _log_images(experiment, plot_filenames, None)

    label_plot_filenames = [trainer.save_dir / f"{labels}.jpg" for labels in LABEL_PLOT_NAMES]
    _log_images(experiment, label_plot_filenames, None)


def _log_model(experiment, trainer):
    """Log the best-trained model to Comet.ml."""
    model_name = _get_comet_model_name()
    experiment.log_model(model_name, file_or_folder=str(trainer.best), file_name="best.pt", overwrite=True)


def on_pretrain_routine_start(trainer):
    """Creates or resumes a CometML experiment at the start of a YOLO pre-training routine."""
    experiment = comet_ml.get_global_experiment()
    is_alive = getattr(experiment, "alive", False)
    if not experiment or not is_alive:
        _create_experiment(trainer.args)


def on_train_epoch_end(trainer):
    """Log metrics and save batch images at the end of training epochs."""
    experiment = comet_ml.get_global_experiment()
    if not experiment:
        return

    metadata = _fetch_trainer_metadata(trainer)
    curr_epoch = metadata["curr_epoch"]
    curr_step = metadata["curr_step"]

    experiment.log_metrics(trainer.label_loss_items(trainer.tloss, prefix="train"), step=curr_step, epoch=curr_epoch)

<<<<<<< HEAD
    if curr_epoch == 1 and not trainer.args.privacy_mode:
        _log_images(experiment, trainer.save_dir.glob('train_batch*.jpg'), curr_step)
=======
    if curr_epoch == 1:
        _log_images(experiment, trainer.save_dir.glob("train_batch*.jpg"), curr_step)
>>>>>>> 2881cda4


def on_fit_epoch_end(trainer):
    """Logs model assets at the end of each epoch."""
    experiment = comet_ml.get_global_experiment()
    if not experiment:
        return

    metadata = _fetch_trainer_metadata(trainer)
    curr_epoch = metadata["curr_epoch"]
    curr_step = metadata["curr_step"]
    save_assets = metadata["save_assets"]

    experiment.log_metrics(trainer.metrics, step=curr_step, epoch=curr_epoch)
    experiment.log_metrics(trainer.lr, step=curr_step, epoch=curr_epoch)
    if curr_epoch == 1:
        from ultralytics.utils.torch_utils import model_info_for_loggers

        experiment.log_metrics(model_info_for_loggers(trainer), step=curr_step, epoch=curr_epoch)

    if not save_assets:
        return
    if not trainer.args.privacy_mode:
        _log_model(experiment, trainer)
    if _should_log_confusion_matrix():
        _log_confusion_matrix(experiment, trainer, curr_step, curr_epoch)
    if _should_log_image_predictions():
        _log_image_predictions(experiment, trainer.validator, curr_step)


def on_train_end(trainer):
    """Perform operations at the end of training."""
    experiment = comet_ml.get_global_experiment()
    if not experiment:
        return

    metadata = _fetch_trainer_metadata(trainer)
    curr_epoch = metadata["curr_epoch"]
    curr_step = metadata["curr_step"]
    plots = trainer.args.plots

    if not trainer.args.privacy_mode:
        _log_model(experiment, trainer)
    if plots:
        _log_plots(experiment, trainer)

    _log_confusion_matrix(experiment, trainer, curr_step, curr_epoch)
    _log_image_predictions(experiment, trainer.validator, curr_step)
    experiment.end()

    global _comet_image_prediction_count
    _comet_image_prediction_count = 0


callbacks = (
    {
        "on_pretrain_routine_start": on_pretrain_routine_start,
        "on_train_epoch_end": on_train_epoch_end,
        "on_fit_epoch_end": on_fit_epoch_end,
        "on_train_end": on_train_end,
    }
    if comet_ml
    else {}
)<|MERGE_RESOLUTION|>--- conflicted
+++ resolved
@@ -308,13 +308,8 @@
 
     experiment.log_metrics(trainer.label_loss_items(trainer.tloss, prefix="train"), step=curr_step, epoch=curr_epoch)
 
-<<<<<<< HEAD
     if curr_epoch == 1 and not trainer.args.privacy_mode:
-        _log_images(experiment, trainer.save_dir.glob('train_batch*.jpg'), curr_step)
-=======
-    if curr_epoch == 1:
         _log_images(experiment, trainer.save_dir.glob("train_batch*.jpg"), curr_step)
->>>>>>> 2881cda4
 
 
 def on_fit_epoch_end(trainer):
