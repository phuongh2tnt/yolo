# Ultralytics YOLO 🚀, AGPL-3.0 license

from ultralytics.utils import LOGGER, SETTINGS, TESTS_RUNNING, colorstr

try:
    from torch.utils.tensorboard import SummaryWriter

    assert not TESTS_RUNNING  # do not log pytest
<<<<<<< HEAD
    assert SETTINGS['integrations']['tensorboard'] is True  # verify integration is enabled
except (ImportError, AssertionError):
=======

# TypeError for handling 'Descriptors cannot not be created directly.' protobuf errors in Windows
except (ImportError, AssertionError, TypeError):
>>>>>>> 965e4059
    SummaryWriter = None

writer = None  # TensorBoard SummaryWriter instance


def _log_scalars(scalars, step=0):
    """Logs scalar values to TensorBoard."""
    if writer:
        for k, v in scalars.items():
            writer.add_scalar(k, v, step)


def on_pretrain_routine_start(trainer):
    """Initialize TensorBoard logging with SummaryWriter."""
    if SummaryWriter:
        try:
            global writer
            writer = SummaryWriter(str(trainer.save_dir))
            prefix = colorstr('TensorBoard: ')
            LOGGER.info(f"{prefix}Start with 'tensorboard --logdir {trainer.save_dir}', view at http://localhost:6006/")
        except Exception as e:
            LOGGER.warning(f'WARNING ⚠️ TensorBoard not initialized correctly, not logging this run. {e}')


def on_batch_end(trainer):
    """Logs scalar statistics at the end of a training batch."""
    _log_scalars(trainer.label_loss_items(trainer.tloss, prefix='train'), trainer.epoch + 1)


def on_fit_epoch_end(trainer):
    """Logs epoch metrics at end of training epoch."""
    _log_scalars(trainer.metrics, trainer.epoch + 1)


callbacks = {
    'on_pretrain_routine_start': on_pretrain_routine_start,
    'on_fit_epoch_end': on_fit_epoch_end,
    'on_batch_end': on_batch_end}<|MERGE_RESOLUTION|>--- conflicted
+++ resolved
@@ -6,14 +6,10 @@
     from torch.utils.tensorboard import SummaryWriter
 
     assert not TESTS_RUNNING  # do not log pytest
-<<<<<<< HEAD
     assert SETTINGS['integrations']['tensorboard'] is True  # verify integration is enabled
-except (ImportError, AssertionError):
-=======
 
 # TypeError for handling 'Descriptors cannot not be created directly.' protobuf errors in Windows
 except (ImportError, AssertionError, TypeError):
->>>>>>> 965e4059
     SummaryWriter = None
 
 writer = None  # TensorBoard SummaryWriter instance
