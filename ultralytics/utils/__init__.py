--- conflicted
+++ resolved
@@ -1200,12 +1200,8 @@
             "neptune": True,  # Neptune integration
             "raytune": True,  # Ray Tune integration
             "tensorboard": True,  # TensorBoard logging
-<<<<<<< HEAD
             "tensorboard_logdir" : "",  # Custom TensorBoard log directory
-            "wandb": True,  # Weights & Biases logging
-=======
             "wandb": False,  # Weights & Biases logging
->>>>>>> 1d13575b
             "vscode_msg": True,  # VSCode messaging
         }
 
