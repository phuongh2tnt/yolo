# Ultralytics YOLO 🚀, AGPL-3.0 license

import gc
import math
import os
import random
import time
from contextlib import contextmanager
from copy import deepcopy
from datetime import datetime
from pathlib import Path
from typing import Union

import numpy as np
import torch
import torch.distributed as dist
import torch.nn as nn
import torch.nn.functional as F

from ultralytics.utils import (
    DEFAULT_CFG_DICT,
    DEFAULT_CFG_KEYS,
    LOGGER,
    NUM_THREADS,
    PYTHON_VERSION,
    TORCHVISION_VERSION,
    WINDOWS,
    __version__,
    colorstr,
)
from ultralytics.utils.checks import check_requirements, check_version

try:
    import thop
except ImportError:
    thop = None

# Version checks (all default to version>=min_version)
TORCH_1_9 = check_version(torch.__version__, "1.9.0")
TORCH_1_13 = check_version(torch.__version__, "1.13.0")
TORCH_2_0 = check_version(torch.__version__, "2.0.0")
TORCH_2_4 = check_version(torch.__version__, "2.4.0")
TORCHVISION_0_10 = check_version(TORCHVISION_VERSION, "0.10.0")
TORCHVISION_0_11 = check_version(TORCHVISION_VERSION, "0.11.0")
TORCHVISION_0_13 = check_version(TORCHVISION_VERSION, "0.13.0")
TORCHVISION_0_18 = check_version(TORCHVISION_VERSION, "0.18.0")
if WINDOWS and check_version(torch.__version__, "==2.4.0"):  # reject version 2.4.0 on Windows
    LOGGER.warning(
        "WARNING ⚠️ Known issue with torch==2.4.0 on Windows with CPU, recommend upgrading to torch>=2.4.1 to resolve "
        "https://github.com/ultralytics/ultralytics/issues/15049"
    )


@contextmanager
def torch_distributed_zero_first(local_rank: int):
    """Ensures all processes in distributed training wait for the local master (rank 0) to complete a task first."""
    initialized = dist.is_available() and dist.is_initialized()

    if initialized and local_rank not in {-1, 0}:
        dist.barrier(device_ids=[local_rank])
    yield
    if initialized and local_rank == 0:
        dist.barrier(device_ids=[local_rank])


def smart_inference_mode():
    """Applies torch.inference_mode() decorator if torch>=1.9.0 else torch.no_grad() decorator."""

    def decorate(fn):
        """Applies appropriate torch decorator for inference mode based on torch version."""
        if TORCH_1_9 and torch.is_inference_mode_enabled():
            return fn  # already in inference_mode, act as a pass-through
        else:
            return (torch.inference_mode if TORCH_1_9 else torch.no_grad)()(fn)

    return decorate


def autocast(enabled: bool, device: str = "cuda"):
    """
    Get the appropriate autocast context manager based on PyTorch version and AMP setting.

    This function returns a context manager for automatic mixed precision (AMP) training that is compatible with both
    older and newer versions of PyTorch. It handles the differences in the autocast API between PyTorch versions.

    Args:
        enabled (bool): Whether to enable automatic mixed precision.
        device (str, optional): The device to use for autocast. Defaults to 'cuda'.

    Returns:
        (torch.amp.autocast): The appropriate autocast context manager.

    Note:
        - For PyTorch versions 1.13 and newer, it uses `torch.amp.autocast`.
        - For older versions, it uses `torch.cuda.autocast`.

    Example:
        ```python
        with autocast(amp=True):
            # Your mixed precision operations here
            pass
        ```
    """
    if TORCH_1_13:
        return torch.amp.autocast(device, enabled=enabled)
    else:
        return torch.cuda.amp.autocast(enabled)


def get_cpu_info():
    """Return a string with system CPU information, i.e. 'Apple M2'."""
    from ultralytics.utils import PERSISTENT_CACHE  # avoid circular import error

    if "cpu_info" not in PERSISTENT_CACHE:
        try:
            import cpuinfo  # pip install py-cpuinfo

            k = "brand_raw", "hardware_raw", "arch_string_raw"  # keys sorted by preference
            info = cpuinfo.get_cpu_info()  # info dict
            string = info.get(k[0] if k[0] in info else k[1] if k[1] in info else k[2], "unknown")
            PERSISTENT_CACHE["cpu_info"] = string.replace("(R)", "").replace("CPU ", "").replace("@ ", "")
        except Exception:
            pass
    return PERSISTENT_CACHE.get("cpu_info", "unknown")


def get_gpu_info(index):
    """Return a string with system GPU information, i.e. 'Tesla T4, 15102MiB'."""
    properties = torch.cuda.get_device_properties(index)
    return f"{properties.name}, {properties.total_memory / (1 << 20):.0f}MiB"


def select_device(device="", batch=0, newline=False, verbose=True):
    """
    Selects the appropriate PyTorch device based on the provided arguments.

    The function takes a string specifying the device or a torch.device object and returns a torch.device object
    representing the selected device. The function also validates the number of available devices and raises an
    exception if the requested device(s) are not available.

    Args:
        device (str | torch.device, optional): Device string or torch.device object.
            Options are 'None', 'cpu', 'cuda' or '0' or '0,1,2,3', 'ocl' or 'ocl:num', where 'num' represents the opencl device which is usually 0. Defaults to an empty string, which auto-selects
            the first available GPU, or CPU if no GPU is available.
        batch (int, optional): Batch size being used in your model. Defaults to 0.
        newline (bool, optional): If True, adds a newline at the end of the log string. Defaults to False.
        verbose (bool, optional): If True, logs the device information. Defaults to True.

    Returns:
        (torch.device): Selected device.

    Raises:
        ValueError: If the specified device is not available or if the batch size is not a multiple of the number of
            devices when using multiple GPUs.

    Examples:
        >>> select_device("cuda:0")
        device(type='cuda', index=0)

        >>> select_device("cpu")
        device(type='cpu')

    Note:
        Sets the 'CUDA_VISIBLE_DEVICES' environment variable for specifying which GPUs to use.
    """
    if isinstance(device, torch.device) or str(device).startswith("tpu"):
        return device

    s = f"Ultralytics {__version__} 🚀 Python-{PYTHON_VERSION} torch-{torch.__version__} "
    device = str(device).lower()
    for remove in "cuda:", "none", "(", ")", "[", "]", "'", " ":
        device = device.replace(remove, "")  # to string, 'cuda:0' -> '0' and '(0, 1)' -> '0,1'
    cpu = device == "cpu"
    mps = device in {"mps", "mps:0"}  # Apple Metal Performance Shaders (MPS)
    ocl = device.startswith("ocl")  # PyTorch OpenCL
    if cpu or mps or ocl:
        os.environ["CUDA_VISIBLE_DEVICES"] = "-1"  # force torch.cuda.is_available() = False
    elif device:  # non-cpu device requested
        if device == "cuda":
            device = "0"
        if "," in device:
            device = ",".join([x for x in device.split(",") if x])  # remove sequential commas, i.e. "0,,1" -> "0,1"
        visible = os.environ.get("CUDA_VISIBLE_DEVICES", None)
        os.environ["CUDA_VISIBLE_DEVICES"] = device  # set environment variable - must be before assert is_available()
        if not (torch.cuda.is_available() and torch.cuda.device_count() >= len(device.split(","))):
            LOGGER.info(s)
            install = (
                "See https://pytorch.org/get-started/locally/ for up-to-date torch install instructions if no "
                "CUDA devices are seen by torch.\n"
                if torch.cuda.device_count() == 0
                else ""
            )
            raise ValueError(
                f"Invalid CUDA 'device={device}' requested."
                f" Use 'device=cpu' or pass valid CUDA device(s) if available,"
                f" i.e. 'device=0' or 'device=0,1,2,3' for Multi-GPU.\n"
                f"\ntorch.cuda.is_available(): {torch.cuda.is_available()}"
                f"\ntorch.cuda.device_count(): {torch.cuda.device_count()}"
                f"\nos.environ['CUDA_VISIBLE_DEVICES']: {visible}\n"
                f"{install}"
            )

    if not cpu and not mps and torch.cuda.is_available():  # prefer GPU if available
        devices = device.split(",") if device else "0"  # i.e. "0,1" -> ["0", "1"]
        n = len(devices)  # device count
        if n > 1:  # multi-GPU
            if batch < 1:
                raise ValueError(
                    "AutoBatch with batch<1 not supported for Multi-GPU training, "
                    "please specify a valid batch size, i.e. batch=16."
                )
            if batch >= 0 and batch % n != 0:  # check batch_size is divisible by device_count
                raise ValueError(
                    f"'batch={batch}' must be a multiple of GPU count {n}. Try 'batch={batch // n * n}' or "
                    f"'batch={batch // n * n + n}', the nearest batch sizes evenly divisible by {n}."
                )
        space = " " * (len(s) + 1)
        for i, d in enumerate(devices):
            s += f"{'' if i == 0 else space}CUDA:{d} ({get_gpu_info(i)})\n"  # bytes to MB
        arg = "cuda:0"
    elif mps and TORCH_2_0 and torch.backends.mps.is_available():
        # Prefer MPS if available
        s += f"MPS ({get_cpu_info()})\n"
        arg = "mps"
    elif ocl:
        check_requirements(
            ["torch>=2.4.0", "torchvision>=0.19.0"]
        )  # current pytorch_ocl build requires PyTorch 2.4.0 or 2.4.1

        try:
            import pytorch_ocl  # check if pytorch_ocl is installed
        except ModuleNotFoundError:
            raise ModuleNotFoundError(
                "pytorch_ocl not found. Please install pytorch_ocl from https://github.com/artyom-beilis/pytorch_dlprim/releases/latest"
            )

        arg = "ocl:0" if device == "ocl" else device  # 'ocl' defaults to device 0
    else:  # revert to CPU
        s += f"CPU ({get_cpu_info()})\n"
        arg = "cpu"

    if arg in {"cpu", "mps"}:
        torch.set_num_threads(NUM_THREADS)  # reset OMP_NUM_THREADS for cpu training
    if verbose:
        LOGGER.info(s if newline else s.rstrip())
    return torch.device(arg)


def time_sync():
    """PyTorch-accurate time."""
    if torch.cuda.is_available():
        torch.cuda.synchronize()
    return time.time()


def fuse_conv_and_bn(conv, bn):
    """Fuse Conv2d() and BatchNorm2d() layers https://tehnokv.com/posts/fusing-batchnorm-and-conv/."""
    fusedconv = (
        nn.Conv2d(
            conv.in_channels,
            conv.out_channels,
            kernel_size=conv.kernel_size,
            stride=conv.stride,
            padding=conv.padding,
            dilation=conv.dilation,
            groups=conv.groups,
            bias=True,
        )
        .requires_grad_(False)
        .to(conv.weight.device)
    )

    # Prepare filters
    w_conv = conv.weight.view(conv.out_channels, -1)
    w_bn = torch.diag(bn.weight.div(torch.sqrt(bn.eps + bn.running_var)))
    fusedconv.weight.copy_(torch.mm(w_bn, w_conv).view(fusedconv.weight.shape))

    # Prepare spatial bias
    b_conv = torch.zeros(conv.weight.shape[0], device=conv.weight.device) if conv.bias is None else conv.bias
    b_bn = bn.bias - bn.weight.mul(bn.running_mean).div(torch.sqrt(bn.running_var + bn.eps))
    fusedconv.bias.copy_(torch.mm(w_bn, b_conv.reshape(-1, 1)).reshape(-1) + b_bn)

    return fusedconv


def fuse_deconv_and_bn(deconv, bn):
    """Fuse ConvTranspose2d() and BatchNorm2d() layers."""
    fuseddconv = (
        nn.ConvTranspose2d(
            deconv.in_channels,
            deconv.out_channels,
            kernel_size=deconv.kernel_size,
            stride=deconv.stride,
            padding=deconv.padding,
            output_padding=deconv.output_padding,
            dilation=deconv.dilation,
            groups=deconv.groups,
            bias=True,
        )
        .requires_grad_(False)
        .to(deconv.weight.device)
    )

    # Prepare filters
    w_deconv = deconv.weight.view(deconv.out_channels, -1)
    w_bn = torch.diag(bn.weight.div(torch.sqrt(bn.eps + bn.running_var)))
    fuseddconv.weight.copy_(torch.mm(w_bn, w_deconv).view(fuseddconv.weight.shape))

    # Prepare spatial bias
    b_conv = torch.zeros(deconv.weight.shape[1], device=deconv.weight.device) if deconv.bias is None else deconv.bias
    b_bn = bn.bias - bn.weight.mul(bn.running_mean).div(torch.sqrt(bn.running_var + bn.eps))
    fuseddconv.bias.copy_(torch.mm(w_bn, b_conv.reshape(-1, 1)).reshape(-1) + b_bn)

    return fuseddconv


def model_info(model, detailed=False, verbose=True, imgsz=640):
    """
    Model information.

    imgsz may be int or list, i.e. imgsz=640 or imgsz=[640, 320].
    """
    if not verbose:
        return
    n_p = get_num_params(model)  # number of parameters
    n_g = get_num_gradients(model)  # number of gradients
    n_l = len(list(model.modules()))  # number of layers
    if detailed:
        LOGGER.info(
            f"{'layer':>5} {'name':>40} {'gradient':>9} {'parameters':>12} {'shape':>20} {'mu':>10} {'sigma':>10}"
        )
        for i, (name, p) in enumerate(model.named_parameters()):
            name = name.replace("module_list.", "")
            LOGGER.info(
                "%5g %40s %9s %12g %20s %10.3g %10.3g %10s"
                % (i, name, p.requires_grad, p.numel(), list(p.shape), p.mean(), p.std(), p.dtype)
            )

    flops = get_flops(model, imgsz)
    fused = " (fused)" if getattr(model, "is_fused", lambda: False)() else ""
    fs = f", {flops:.1f} GFLOPs" if flops else ""
    yaml_file = getattr(model, "yaml_file", "") or getattr(model, "yaml", {}).get("yaml_file", "")
    model_name = Path(yaml_file).stem.replace("yolo", "YOLO") or "Model"
    LOGGER.info(f"{model_name} summary{fused}: {n_l:,} layers, {n_p:,} parameters, {n_g:,} gradients{fs}")
    return n_l, n_p, n_g, flops


def get_num_params(model):
    """Return the total number of parameters in a YOLO model."""
    return sum(x.numel() for x in model.parameters())


def get_num_gradients(model):
    """Return the total number of parameters with gradients in a YOLO model."""
    return sum(x.numel() for x in model.parameters() if x.requires_grad)


def model_info_for_loggers(trainer):
    """
    Return model info dict with useful model information.

    Example:
        YOLOv8n info for loggers
        ```python
        results = {
            "model/parameters": 3151904,
            "model/GFLOPs": 8.746,
            "model/speed_ONNX(ms)": 41.244,
            "model/speed_TensorRT(ms)": 3.211,
            "model/speed_PyTorch(ms)": 18.755,
        }
        ```
    """
    if trainer.args.profile:  # profile ONNX and TensorRT times
        from ultralytics.utils.benchmarks import ProfileModels

        results = ProfileModels([trainer.last], device=trainer.device).profile()[0]
        results.pop("model/name")
    else:  # only return PyTorch times from most recent validation
        results = {
            "model/parameters": get_num_params(trainer.model),
            "model/GFLOPs": round(get_flops(trainer.model), 3),
        }
    results["model/speed_PyTorch(ms)"] = round(trainer.validator.speed["inference"], 3)
    return results


def get_flops(model, imgsz=640):
    """Return a YOLO model's FLOPs."""
    if not thop:
        return 0.0  # if not installed return 0.0 GFLOPs

    try:
        model = de_parallel(model)
        p = next(model.parameters())
        if not isinstance(imgsz, list):
            imgsz = [imgsz, imgsz]  # expand if int/float
        try:
            # Use stride size for input tensor
            stride = max(int(model.stride.max()), 32) if hasattr(model, "stride") else 32  # max stride
            im = torch.empty((1, p.shape[1], stride, stride), device=p.device)  # input image in BCHW format
            flops = thop.profile(deepcopy(model), inputs=[im], verbose=False)[0] / 1e9 * 2  # stride GFLOPs
            return flops * imgsz[0] / stride * imgsz[1] / stride  # imgsz GFLOPs
        except Exception:
            # Use actual image size for input tensor (i.e. required for RTDETR models)
            im = torch.empty((1, p.shape[1], *imgsz), device=p.device)  # input image in BCHW format
            return thop.profile(deepcopy(model), inputs=[im], verbose=False)[0] / 1e9 * 2  # imgsz GFLOPs
    except Exception:
        return 0.0


def get_flops_with_torch_profiler(model, imgsz=640):
    """Compute model FLOPs (thop package alternative, but 2-10x slower unfortunately)."""
    if not TORCH_2_0:  # torch profiler implemented in torch>=2.0
        return 0.0
    model = de_parallel(model)
    p = next(model.parameters())
    if not isinstance(imgsz, list):
        imgsz = [imgsz, imgsz]  # expand if int/float
    try:
        # Use stride size for input tensor
        stride = (max(int(model.stride.max()), 32) if hasattr(model, "stride") else 32) * 2  # max stride
        im = torch.empty((1, p.shape[1], stride, stride), device=p.device)  # input image in BCHW format
        with torch.profiler.profile(with_flops=True) as prof:
            model(im)
        flops = sum(x.flops for x in prof.key_averages()) / 1e9
        flops = flops * imgsz[0] / stride * imgsz[1] / stride  # 640x640 GFLOPs
    except Exception:
        # Use actual image size for input tensor (i.e. required for RTDETR models)
        im = torch.empty((1, p.shape[1], *imgsz), device=p.device)  # input image in BCHW format
        with torch.profiler.profile(with_flops=True) as prof:
            model(im)
        flops = sum(x.flops for x in prof.key_averages()) / 1e9
    return flops


def initialize_weights(model):
    """Initialize model weights to random values."""
    for m in model.modules():
        t = type(m)
        if t is nn.Conv2d:
            pass  # nn.init.kaiming_normal_(m.weight, mode='fan_out', nonlinearity='relu')
        elif t is nn.BatchNorm2d:
            m.eps = 1e-3
            m.momentum = 0.03
        elif t in {nn.Hardswish, nn.LeakyReLU, nn.ReLU, nn.ReLU6, nn.SiLU}:
            m.inplace = True


def scale_img(img, ratio=1.0, same_shape=False, gs=32):
    """Scales and pads an image tensor, optionally maintaining aspect ratio and padding to gs multiple."""
    if ratio == 1.0:
        return img
    h, w = img.shape[2:]
    s = (int(h * ratio), int(w * ratio))  # new size
    img = F.interpolate(img, size=s, mode="bilinear", align_corners=False)  # resize
    if not same_shape:  # pad/crop img
        h, w = (math.ceil(x * ratio / gs) * gs for x in (h, w))
    return F.pad(img, [0, w - s[1], 0, h - s[0]], value=0.447)  # value = imagenet mean


def copy_attr(a, b, include=(), exclude=()):
    """Copies attributes from object 'b' to object 'a', with options to include/exclude certain attributes."""
    for k, v in b.__dict__.items():
        if (len(include) and k not in include) or k.startswith("_") or k in exclude:
            continue
        else:
            setattr(a, k, v)


def get_latest_opset():
    """Return the second-most recent ONNX opset version supported by this version of PyTorch, adjusted for maturity."""
    if TORCH_1_13:
        # If the PyTorch>=1.13, dynamically compute the latest opset minus one using 'symbolic_opset'
        return max(int(k[14:]) for k in vars(torch.onnx) if "symbolic_opset" in k) - 1
    # Otherwise for PyTorch<=1.12 return the corresponding predefined opset
    version = torch.onnx.producer_version.rsplit(".", 1)[0]  # i.e. '2.3'
    return {"1.12": 15, "1.11": 14, "1.10": 13, "1.9": 12, "1.8": 12}.get(version, 12)


def intersect_dicts(da, db, exclude=()):
    """Returns a dictionary of intersecting keys with matching shapes, excluding 'exclude' keys, using da values."""
    return {k: v for k, v in da.items() if k in db and all(x not in k for x in exclude) and v.shape == db[k].shape}


def is_parallel(model):
    """Returns True if model is of type DP or DDP."""
    return isinstance(model, (nn.parallel.DataParallel, nn.parallel.DistributedDataParallel))


def de_parallel(model):
    """De-parallelize a model: returns single-GPU model if model is of type DP or DDP."""
    return model.module if is_parallel(model) else model


def one_cycle(y1=0.0, y2=1.0, steps=100):
    """Returns a lambda function for sinusoidal ramp from y1 to y2 https://arxiv.org/pdf/1812.01187.pdf."""
    return lambda x: max((1 - math.cos(x * math.pi / steps)) / 2, 0) * (y2 - y1) + y1


def init_seeds(seed=0, deterministic=False):
    """Initialize random number generator (RNG) seeds https://pytorch.org/docs/stable/notes/randomness.html."""
    random.seed(seed)
    np.random.seed(seed)
    torch.manual_seed(seed)
    torch.cuda.manual_seed(seed)
    torch.cuda.manual_seed_all(seed)  # for Multi-GPU, exception safe
    # torch.backends.cudnn.benchmark = True  # AutoBatch problem https://github.com/ultralytics/yolov5/issues/9287
    if deterministic:
        if TORCH_2_0:
            torch.use_deterministic_algorithms(True, warn_only=True)  # warn if deterministic is not possible
            torch.backends.cudnn.deterministic = True
            os.environ["CUBLAS_WORKSPACE_CONFIG"] = ":4096:8"
            os.environ["PYTHONHASHSEED"] = str(seed)
        else:
            LOGGER.warning("WARNING ⚠️ Upgrade to torch>=2.0.0 for deterministic training.")
    else:
        torch.use_deterministic_algorithms(False)
        torch.backends.cudnn.deterministic = False


class ModelEMA:
    """
    Updated Exponential Moving Average (EMA) from https://github.com/rwightman/pytorch-image-models. Keeps a moving
    average of everything in the model state_dict (parameters and buffers).

    For EMA details see https://www.tensorflow.org/api_docs/python/tf/train/ExponentialMovingAverage

    To disable EMA set the `enabled` attribute to `False`.
    """

    def __init__(self, model, decay=0.9999, tau=2000, updates=0):
        """Initialize EMA for 'model' with given arguments."""
        self.ema = deepcopy(de_parallel(model)).eval()  # FP32 EMA
        self.updates = updates  # number of EMA updates
        self.decay = lambda x: decay * (1 - math.exp(-x / tau))  # decay exponential ramp (to help early epochs)
        for p in self.ema.parameters():
            p.requires_grad_(False)
        self.enabled = True

    def update(self, model):
        """Update EMA parameters."""
        if self.enabled:
            self.updates += 1
            d = self.decay(self.updates)

            msd = de_parallel(model).state_dict()  # model state_dict
            for k, v in self.ema.state_dict().items():
                if v.dtype.is_floating_point:  # true for FP16 and FP32
                    v *= d
                    v += (1 - d) * msd[k].detach()
                    # assert v.dtype == msd[k].dtype == torch.float32, f'{k}: EMA {v.dtype},  model {msd[k].dtype}'

    def update_attr(self, model, include=(), exclude=("process_group", "reducer")):
        """Updates attributes and saves stripped model with optimizer removed."""
        if self.enabled:
            copy_attr(self.ema, model, include, exclude)


def strip_optimizer(f: Union[str, Path] = "best.pt", s: str = "", updates: dict = None) -> dict:
    """
    Strip optimizer from 'f' to finalize training, optionally save as 's'.

    Args:
        f (str): file path to model to strip the optimizer from. Default is 'best.pt'.
        s (str): file path to save the model with stripped optimizer to. If not provided, 'f' will be overwritten.
        updates (dict): a dictionary of updates to overlay onto the checkpoint before saving.

    Returns:
        (dict): The combined checkpoint dictionary.

    Example:
        ```python
        from pathlib import Path
        from ultralytics.utils.torch_utils import strip_optimizer

        for f in Path("path/to/model/checkpoints").rglob("*.pt"):
            strip_optimizer(f)
        ```

    Note:
        Use `ultralytics.nn.torch_safe_load` for missing modules with `x = torch_safe_load(f)[0]`
    """
    try:
        x = torch.load(f, map_location=torch.device("cpu"))
        assert isinstance(x, dict), "checkpoint is not a Python dictionary"
        assert "model" in x, "'model' missing from checkpoint"
    except Exception as e:
        LOGGER.warning(f"WARNING ⚠️ Skipping {f}, not a valid Ultralytics model: {e}")
        return {}

    metadata = {
        "date": datetime.now().isoformat(),
        "version": __version__,
        "license": "AGPL-3.0 License (https://ultralytics.com/license)",
        "docs": "https://docs.ultralytics.com",
    }

    # Update model
    if x.get("ema"):
        x["model"] = x["ema"]  # replace model with EMA
    if hasattr(x["model"], "args"):
        x["model"].args = dict(x["model"].args)  # convert from IterableSimpleNamespace to dict
    if hasattr(x["model"], "criterion"):
        x["model"].criterion = None  # strip loss criterion
    x["model"].half()  # to FP16
    for p in x["model"].parameters():
        p.requires_grad = False

    # Update other keys
    args = {**DEFAULT_CFG_DICT, **x.get("train_args", {})}  # combine args
    for k in "optimizer", "best_fitness", "ema", "updates":  # keys
        x[k] = None
    x["epoch"] = -1
    x["train_args"] = {k: v for k, v in args.items() if k in DEFAULT_CFG_KEYS}  # strip non-default keys
    # x['model'].args = x['train_args']

    # Save
    combined = {**metadata, **x, **(updates or {})}
    torch.save(combined, s or f)  # combine dicts (prefer to the right)
    mb = os.path.getsize(s or f) / 1e6  # file size
    LOGGER.info(f"Optimizer stripped from {f},{f' saved as {s},' if s else ''} {mb:.1f}MB")
    return combined


def convert_optimizer_state_dict_to_fp16(state_dict):
    """
    Converts the state_dict of a given optimizer to FP16, focusing on the 'state' key for tensor conversions.

    This method aims to reduce storage size without altering 'param_groups' as they contain non-tensor data.
    """
    for state in state_dict["state"].values():
        for k, v in state.items():
            if k != "step" and isinstance(v, torch.Tensor) and v.dtype is torch.float32:
                state[k] = v.half()

    return state_dict


def profile(input, ops, n=10, device=None):
    """
    Ultralytics speed, memory and FLOPs profiler.

    Example:
        ```python
        from ultralytics.utils.torch_utils import profile

        input = torch.randn(16, 3, 640, 640)
        m1 = lambda x: x * torch.sigmoid(x)
        m2 = nn.SiLU()
        profile(input, [m1, m2], n=100)  # profile over 100 iterations
        ```
    """
    results = []
    if not isinstance(device, torch.device):
        device = select_device(device)
    LOGGER.info(
        f"{'Params':>12s}{'GFLOPs':>12s}{'GPU_mem (GB)':>14s}{'forward (ms)':>14s}{'backward (ms)':>14s}"
        f"{'input':>24s}{'output':>24s}"
    )
    gc.collect()  # attempt to free unused memory
    torch.cuda.empty_cache()
    for x in input if isinstance(input, list) else [input]:
        x = x.to(device)
        x.requires_grad = True
        for m in ops if isinstance(ops, list) else [ops]:
            m = m.to(device) if hasattr(m, "to") else m  # device
            m = m.half() if hasattr(m, "half") and isinstance(x, torch.Tensor) and x.dtype is torch.float16 else m
            tf, tb, t = 0, 0, [0, 0, 0]  # dt forward, backward
            try:
                flops = thop.profile(m, inputs=[x], verbose=False)[0] / 1e9 * 2 if thop else 0  # GFLOPs
            except Exception:
                flops = 0

            try:
                for _ in range(n):
                    t[0] = time_sync()
                    y = m(x)
                    t[1] = time_sync()
                    try:
                        (sum(yi.sum() for yi in y) if isinstance(y, list) else y).sum().backward()
                        t[2] = time_sync()
                    except Exception:  # no backward method
                        # print(e)  # for debug
                        t[2] = float("nan")
                    tf += (t[1] - t[0]) * 1000 / n  # ms per op forward
                    tb += (t[2] - t[1]) * 1000 / n  # ms per op backward
                mem = torch.cuda.memory_reserved() / 1e9 if torch.cuda.is_available() else 0  # (GB)
                s_in, s_out = (tuple(x.shape) if isinstance(x, torch.Tensor) else "list" for x in (x, y))  # shapes
                p = sum(x.numel() for x in m.parameters()) if isinstance(m, nn.Module) else 0  # parameters
                LOGGER.info(f"{p:12}{flops:12.4g}{mem:>14.3f}{tf:14.4g}{tb:14.4g}{str(s_in):>24s}{str(s_out):>24s}")
                results.append([p, flops, mem, tf, tb, s_in, s_out])
            except Exception as e:
                LOGGER.info(e)
                results.append(None)
<<<<<<< HEAD
            gc.collect()  # attempt to free unused memory
            torch.ocl.empty_cache() if device.type == "ocl" else torch.cuda.empty_cache()
=======
            finally:
                gc.collect()  # attempt to free unused memory
                torch.cuda.empty_cache()
>>>>>>> e1e54602
    return results


class EarlyStopping:
    """Early stopping class that stops training when a specified number of epochs have passed without improvement."""

    def __init__(self, patience=50):
        """
        Initialize early stopping object.

        Args:
            patience (int, optional): Number of epochs to wait after fitness stops improving before stopping.
        """
        self.best_fitness = 0.0  # i.e. mAP
        self.best_epoch = 0
        self.patience = patience or float("inf")  # epochs to wait after fitness stops improving to stop
        self.possible_stop = False  # possible stop may occur next epoch

    def __call__(self, epoch, fitness):
        """
        Check whether to stop training.

        Args:
            epoch (int): Current epoch of training
            fitness (float): Fitness value of current epoch

        Returns:
            (bool): True if training should stop, False otherwise
        """
        if fitness is None:  # check if fitness=None (happens when val=False)
            return False

        if fitness >= self.best_fitness:  # >= 0 to allow for early zero-fitness stage of training
            self.best_epoch = epoch
            self.best_fitness = fitness
        delta = epoch - self.best_epoch  # epochs without improvement
        self.possible_stop = delta >= (self.patience - 1)  # possible stop may occur next epoch
        stop = delta >= self.patience  # stop training if patience exceeded
        if stop:
            prefix = colorstr("EarlyStopping: ")
            LOGGER.info(
                f"{prefix}Training stopped early as no improvement observed in last {self.patience} epochs. "
                f"Best results observed at epoch {self.best_epoch}, best model saved as best.pt.\n"
                f"To update EarlyStopping(patience={self.patience}) pass a new patience value, "
                f"i.e. `patience=300` or use `patience=0` to disable EarlyStopping."
            )
        return stop<|MERGE_RESOLUTION|>--- conflicted
+++ resolved
@@ -693,14 +693,9 @@
             except Exception as e:
                 LOGGER.info(e)
                 results.append(None)
-<<<<<<< HEAD
-            gc.collect()  # attempt to free unused memory
-            torch.ocl.empty_cache() if device.type == "ocl" else torch.cuda.empty_cache()
-=======
             finally:
                 gc.collect()  # attempt to free unused memory
-                torch.cuda.empty_cache()
->>>>>>> e1e54602
+                torch.ocl.empty_cache() if device.type == "ocl" else torch.cuda.empty_cache()
     return results
 
 
