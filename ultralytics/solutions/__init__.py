# Ultralytics YOLO 🚀, AGPL-3.0 license

from .ai_gym import AIGym
from .analytics import Analytics
from .distance_calculation import DistanceCalculation
from .heatmap import Heatmap
from .object_counter import ObjectCounter
from .parking_management import ParkingManagement, ParkingPtsSelection
from .queue_management import QueueManager
from .region_counter import RegionCounter
from .security_alarm import SecurityAlarm
from .speed_estimation import SpeedEstimator
from .streamlit_inference import inference
from .trackzone import TrackZone
from .dwell_time_analyzer import DwellTimeAnalyzer

__all__ = (
    "AIGym",
    "DistanceCalculation",
    "Heatmap",
    "ObjectCounter",
    "ParkingManagement",
    "ParkingPtsSelection",
    "QueueManager",
    "SpeedEstimator",
    "Analytics",
    "inference",
    "RegionCounter",
    "TrackZone",
<<<<<<< HEAD
    "DwellTimeAnalyzer",
=======
    "SecurityAlarm",
>>>>>>> 31aaf0e0
)<|MERGE_RESOLUTION|>--- conflicted
+++ resolved
@@ -27,9 +27,6 @@
     "inference",
     "RegionCounter",
     "TrackZone",
-<<<<<<< HEAD
+    "SecurityAlarm",
     "DwellTimeAnalyzer",
-=======
-    "SecurityAlarm",
->>>>>>> 31aaf0e0
 )