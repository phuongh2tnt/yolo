# Ultralytics YOLO 🚀, AGPL-3.0 license

from itertools import cycle

import cv2
import matplotlib.pyplot as plt
import numpy as np
from matplotlib.backends.backend_agg import FigureCanvasAgg as FigureCanvas
from matplotlib.figure import Figure

<<<<<<< HEAD

class Analytics:
    """A class to create and update various types of charts (line, bar, pie, area) for visual analytics."""

    def __init__(
        self,
        type,
        writer,
        im0_shape,
        title="ultralytics",
        x_label="x",
        y_label="y",
        bg_color="white",
        fg_color="black",
        line_color="yellow",
        line_width=2,
        points_width=10,
        fontsize=13,
        view_img=False,
        save_img=True,
        max_points=50,
    ):
        """
        Initialize the Analytics class with various chart types.

        Args:
            type (str): Type of chart to initialize ('line', 'bar', 'pie', or 'area').
            writer (object): Video writer object to save the frames.
            im0_shape (tuple): Shape of the input image (width, height).
            title (str): Title of the chart.
            x_label (str): Label for the x-axis.
            y_label (str): Label for the y-axis.
            bg_color (str): Background color of the chart.
            fg_color (str): Foreground (text) color of the chart.
            line_color (str): Line color for line charts.
            line_width (int): Width of the lines in line charts.
            points_width (int): Width of line points highlighter
            fontsize (int): Font size for chart text.
            view_img (bool): Whether to display the image.
            save_img (bool): Whether to save the image.
            max_points (int): Specifies when to remove the oldest points in a graph for multiple lines.
        """
        self.bg_color = bg_color
        self.fg_color = fg_color
        self.view_img = view_img
        self.save_img = save_img
        self.title = title
        self.writer = writer
        self.max_points = max_points
        self.line_color = line_color
        self.x_label = x_label
        self.y_label = y_label
        self.points_width = points_width
        self.line_width = line_width
        self.fontsize = fontsize

        # Set figure size based on image shape
        figsize = (im0_shape[0] / 100, im0_shape[1] / 100)

        if type in {"line", "area"}:
            # Initialize line or area plot
=======
from ultralytics.solutions.solutions import BaseSolution  # Import a parent class


class Analytics(BaseSolution):
    """
    A class for creating and updating various types of charts for visual analytics.

    This class extends BaseSolution to provide functionality for generating line, bar, pie, and area charts
    based on object detection and tracking data.

    Attributes:
        type (str): The type of analytics chart to generate ('line', 'bar', 'pie', or 'area').
        x_label (str): Label for the x-axis.
        y_label (str): Label for the y-axis.
        bg_color (str): Background color of the chart frame.
        fg_color (str): Foreground color of the chart frame.
        title (str): Title of the chart window.
        max_points (int): Maximum number of data points to display on the chart.
        fontsize (int): Font size for text display.
        color_cycle (cycle): Cyclic iterator for chart colors.
        total_counts (int): Total count of detected objects (used for line charts).
        clswise_count (Dict[str, int]): Dictionary for class-wise object counts.
        fig (Figure): Matplotlib figure object for the chart.
        ax (Axes): Matplotlib axes object for the chart.
        canvas (FigureCanvas): Canvas for rendering the chart.

    Methods:
        process_data: Processes image data and updates the chart.
        update_graph: Updates the chart with new data points.

    Examples:
        >>> analytics = Analytics(analytics_type="line")
        >>> frame = cv2.imread("image.jpg")
        >>> processed_frame = analytics.process_data(frame, frame_number=1)
        >>> cv2.imshow("Analytics", processed_frame)
    """

    def __init__(self, **kwargs):
        """Initialize Analytics class with various chart types for visual data representation."""
        super().__init__(**kwargs)

        self.type = self.CFG["analytics_type"]  # extract type of analytics
        self.x_label = "Classes" if self.type in {"bar", "pie"} else "Frame#"
        self.y_label = "Total Counts"

        # Predefined data
        self.bg_color = "#F3F3F3"  # background color of frame
        self.fg_color = "#111E68"  # foreground color of frame
        self.title = "Ultralytics Solutions"  # window name
        self.max_points = 45  # maximum points to be drawn on window
        self.fontsize = 25  # text font size for display
        figsize = (19.2, 10.8)  # Set output image size 1920 * 1080
        self.color_cycle = cycle(["#DD00BA", "#042AFF", "#FF4447", "#7D24FF", "#BD00FF"])

        self.total_counts = 0  # count variable for storing total counts i.e. for line
        self.clswise_count = {}  # dictionary for class-wise counts

        # Ensure line and area chart
        if self.type in {"line", "area"}:
>>>>>>> 1cfe60e1
            self.lines = {}
            self.fig = Figure(facecolor=self.bg_color, figsize=figsize)
            self.canvas = FigureCanvas(self.fig)  # Set common axis properties
            self.ax = self.fig.add_subplot(111, facecolor=self.bg_color)
            if self.type == "line":
                (self.line,) = self.ax.plot([], [], color="cyan", linewidth=self.line_width)
        elif self.type in {"bar", "pie"}:
            # Initialize bar or pie plot
            self.fig, self.ax = plt.subplots(figsize=figsize, facecolor=self.bg_color)
            self.canvas = FigureCanvas(self.fig)  # Set common axis properties
            self.ax.set_facecolor(self.bg_color)
            self.color_mapping = {}

            if self.type == "pie":  # Ensure pie chart is circular
                self.ax.axis("equal")

    def process_data(self, im0, frame_number):
        """
        Processes image data and runs object tracking to update analytics charts.

        Args:
<<<<<<< HEAD
            frame_number (int): The current frame number.
            counts_dict (dict): Dictionary with class names as keys and counts as values.
        """
        x_data = np.array([])
        y_data_dict = {key: np.array([]) for key in counts_dict.keys()}

        if self.ax.lines:
            x_data = self.ax.lines[0].get_xdata()
            for line, key in zip(self.ax.lines, counts_dict.keys()):
                y_data_dict[key] = line.get_ydata()

        x_data = np.append(x_data, float(frame_number))
        max_length = len(x_data)

        for key in counts_dict.keys():
            y_data_dict[key] = np.append(y_data_dict[key], float(counts_dict[key]))
            if len(y_data_dict[key]) < max_length:
                y_data_dict[key] = np.pad(y_data_dict[key], (0, max_length - len(y_data_dict[key])), "constant")

        # Remove the oldest points if the number of points exceeds max_points
        if len(x_data) > self.max_points:
            x_data = x_data[1:]
            for key in counts_dict.keys():
                y_data_dict[key] = y_data_dict[key][1:]

        self.ax.clear()

        colors = ["#E1FF25", "#0BDBEB", "#FF64DA", "#111F68", "#042AFF"]
        color_cycle = cycle(colors)

        for key, y_data in y_data_dict.items():
            color = next(color_cycle)
            self.ax.fill_between(x_data, y_data, color=color, alpha=0.6)
            self.ax.plot(
                x_data,
                y_data,
                color=color,
                linewidth=self.line_width,
                marker="o",
                markersize=self.points_width,
                label=f"{key} Data Points",
            )
=======
            im0 (np.ndarray): Input image for processing.
            frame_number (int): Video frame number for plotting the data.

        Returns:
            (np.ndarray): Processed image with updated analytics chart.
>>>>>>> 1cfe60e1

        Raises:
            ModuleNotFoundError: If an unsupported chart type is specified.

        Examples:
            >>> analytics = Analytics(analytics_type="line")
            >>> frame = np.zeros((480, 640, 3), dtype=np.uint8)
            >>> processed_frame = analytics.process_data(frame, frame_number=1)
        """
<<<<<<< HEAD
        # Update line graph data
        x_data = self.line.get_xdata()
        y_data = self.line.get_ydata()
        x_data = np.append(x_data, float(frame_number))
        y_data = np.append(y_data, float(total_counts))
        self.line.set_data(x_data, y_data)
        self.ax.relim()
        self.ax.autoscale_view()
        self.canvas.draw()
        im0 = np.array(self.canvas.renderer.buffer_rgba())
        self.write_and_display(im0)

    def update_multiple_lines(self, counts_dict, labels_list, frame_number):
=======
        self.extract_tracks(im0)  # Extract tracks

        if self.type == "line":
            for _ in self.boxes:
                self.total_counts += 1
            im0 = self.update_graph(frame_number=frame_number)
            self.total_counts = 0
        elif self.type in {"pie", "bar", "area"}:
            self.clswise_count = {}
            for box, cls in zip(self.boxes, self.clss):
                if self.names[int(cls)] in self.clswise_count:
                    self.clswise_count[self.names[int(cls)]] += 1
                else:
                    self.clswise_count[self.names[int(cls)]] = 1
            im0 = self.update_graph(frame_number=frame_number, count_dict=self.clswise_count, plot=self.type)
        else:
            raise ModuleNotFoundError(f"{self.type} chart is not supported ❌")
        return im0

    def update_graph(self, frame_number, count_dict=None, plot="line"):
>>>>>>> 1cfe60e1
        """
        Updates the graph with new data for single or multiple classes.

        Args:
            frame_number (int): The current frame number.
            count_dict (Dict[str, int] | None): Dictionary with class names as keys and counts as values for multiple
                classes. If None, updates a single line graph.
            plot (str): Type of the plot. Options are 'line', 'bar', 'pie', or 'area'.

        Returns:
            (np.ndarray): Updated image containing the graph.

        Examples:
            >>> analytics = Analytics()
            >>> frame_number = 10
            >>> count_dict = {"person": 5, "car": 3}
            >>> updated_image = analytics.update_graph(frame_number, count_dict, plot="bar")
        """
        if count_dict is None:
            # Single line update
            x_data = np.append(self.line.get_xdata(), float(frame_number))
            y_data = np.append(self.line.get_ydata(), float(self.total_counts))

            if len(x_data) > self.max_points:
                x_data, y_data = x_data[-self.max_points :], y_data[-self.max_points :]

            self.line.set_data(x_data, y_data)
            self.line.set_label("Counts")
            self.line.set_color("#7b0068")  # Pink color
            self.line.set_marker("*")
            self.line.set_markersize(self.line_width * 5)
        else:
            labels = list(count_dict.keys())
            counts = list(count_dict.values())
            if plot == "area":
                color_cycle = cycle(["#DD00BA", "#042AFF", "#FF4447", "#7D24FF", "#BD00FF"])
                # Multiple lines or area update
                x_data = self.ax.lines[0].get_xdata() if self.ax.lines else np.array([])
                y_data_dict = {key: np.array([]) for key in count_dict.keys()}
                if self.ax.lines:
                    for line, key in zip(self.ax.lines, count_dict.keys()):
                        y_data_dict[key] = line.get_ydata()

                x_data = np.append(x_data, float(frame_number))
                max_length = len(x_data)
                for key in count_dict.keys():
                    y_data_dict[key] = np.append(y_data_dict[key], float(count_dict[key]))
                    if len(y_data_dict[key]) < max_length:
                        y_data_dict[key] = np.pad(y_data_dict[key], (0, max_length - len(y_data_dict[key])), "constant")
                if len(x_data) > self.max_points:
                    x_data = x_data[1:]
                    for key in count_dict.keys():
                        y_data_dict[key] = y_data_dict[key][1:]

                self.ax.clear()
                for key, y_data in y_data_dict.items():
                    color = next(color_cycle)
                    self.ax.fill_between(x_data, y_data, color=color, alpha=0.7)
                    self.ax.plot(
                        x_data,
                        y_data,
                        color=color,
                        linewidth=self.line_width,
                        marker="o",
                        markersize=self.line_width * 5,
                        label=f"{key} Data Points",
                    )
            if plot == "bar":
                self.ax.clear()  # clear bar data
                for label in labels:  # Map labels to colors
                    if label not in self.color_mapping:
                        self.color_mapping[label] = next(self.color_cycle)
                colors = [self.color_mapping[label] for label in labels]
                bars = self.ax.bar(labels, counts, color=colors)
                for bar, count in zip(bars, counts):
                    self.ax.text(
                        bar.get_x() + bar.get_width() / 2,
                        bar.get_height(),
                        str(count),
                        ha="center",
                        va="bottom",
                        color=self.fg_color,
                    )
                # Create the legend using labels from the bars
                for bar, label in zip(bars, labels):
                    bar.set_label(label)  # Assign label to each bar
                self.ax.legend(loc="upper left", fontsize=13, facecolor=self.fg_color, edgecolor=self.fg_color)
            if plot == "pie":
                total = sum(counts)
                percentages = [size / total * 100 for size in counts]
                start_angle = 90
                self.ax.clear()

                # Create pie chart and create legend labels with percentages
                wedges, autotexts = self.ax.pie(
                    counts, labels=labels, startangle=start_angle, textprops={"color": self.fg_color}, autopct=None
                )
                legend_labels = [f"{label} ({percentage:.1f}%)" for label, percentage in zip(labels, percentages)]

                # Assign the legend using the wedges and manually created labels
                self.ax.legend(wedges, legend_labels, title="Classes", loc="center left", bbox_to_anchor=(1, 0, 0.5, 1))
                self.fig.subplots_adjust(left=0.1, right=0.75)  # Adjust layout to fit the legend

        # Common plot settings
        self.ax.set_facecolor("#f0f0f0")  # Set to light gray or any other color you like
        self.ax.set_title(self.title, color=self.fg_color, fontsize=self.fontsize)
        self.ax.set_xlabel(self.x_label, color=self.fg_color, fontsize=self.fontsize - 3)
        self.ax.set_ylabel(self.y_label, color=self.fg_color, fontsize=self.fontsize - 3)

        # Add and format legend
        legend = self.ax.legend(loc="upper left", fontsize=13, facecolor=self.bg_color, edgecolor=self.bg_color)
        for text in legend.get_texts():
            text.set_color(self.fg_color)

        # Redraw graph, update view, capture, and display the updated plot
        self.ax.relim()
        self.ax.autoscale_view()
        self.canvas.draw()
        im0 = np.array(self.canvas.renderer.buffer_rgba())
<<<<<<< HEAD
        self.view_img = False  # for multiple line view_img not supported yet, coming soon!
        self.write_and_display(im0)

    def write_and_display(self, im0):
        """
        Write and display the line graph
        Args:
            im0 (ndarray): Image for processing.
        """
        im0 = cv2.cvtColor(im0[:, :, :3], cv2.COLOR_RGBA2BGR)
        cv2.imshow(self.title, im0) if self.view_img else None
        self.writer.write(im0) if self.save_img else None

    def update_bar(self, count_dict):
        """
        Update the bar graph with new data.

        Args:
            count_dict (dict): Dictionary containing the count data to plot.
        """
        # Update bar graph data
        self.ax.clear()
        self.ax.set_facecolor(self.bg_color)
        labels = list(count_dict.keys())
        counts = list(count_dict.values())

        # Map labels to colors
        for label in labels:
            if label not in self.color_mapping:
                self.color_mapping[label] = next(self.color_cycle)

        colors = [self.color_mapping[label] for label in labels]

        bars = self.ax.bar(labels, counts, color=colors)
        for bar, count in zip(bars, counts):
            self.ax.text(
                bar.get_x() + bar.get_width() / 2,
                bar.get_height(),
                str(count),
                ha="center",
                va="bottom",
                color=self.fg_color,
            )

        # Display and save the updated graph
        canvas = FigureCanvas(self.fig)
        canvas.draw()
        buf = canvas.buffer_rgba()
        im0 = np.asarray(buf)
        self.write_and_display(im0)

    def update_pie(self, classes_dict):
        """
        Update the pie chart with new data.

        Args:
            classes_dict (dict): Dictionary containing the class data to plot.
        """
        # Update pie chart data
        labels = list(classes_dict.keys())
        sizes = list(classes_dict.values())
        total = sum(sizes)
        percentages = [size / total * 100 for size in sizes]
        start_angle = 90
        self.ax.clear()

        # Create pie chart without labels inside the slices
        wedges, autotexts = self.ax.pie(sizes, autopct=None, startangle=start_angle, textprops={"color": self.fg_color})

        # Construct legend labels with percentages
        legend_labels = [f"{label} ({percentage:.1f}%)" for label, percentage in zip(labels, percentages)]
        self.ax.legend(wedges, legend_labels, title="Classes", loc="center left", bbox_to_anchor=(1, 0, 0.5, 1))

        # Adjust layout to fit the legend
        self.fig.tight_layout()
        self.fig.subplots_adjust(left=0.1, right=0.75)

        # Display and save the updated chart
        im0 = self.fig.canvas.draw()
        im0 = np.array(self.fig.canvas.renderer.buffer_rgba())
        self.write_and_display(im0)

=======
        im0 = cv2.cvtColor(im0[:, :, :3], cv2.COLOR_RGBA2BGR)
        self.display_output(im0)
>>>>>>> 1cfe60e1

        return im0  # Return the image<|MERGE_RESOLUTION|>--- conflicted
+++ resolved
@@ -8,69 +8,6 @@
 from matplotlib.backends.backend_agg import FigureCanvasAgg as FigureCanvas
 from matplotlib.figure import Figure
 
-<<<<<<< HEAD
-
-class Analytics:
-    """A class to create and update various types of charts (line, bar, pie, area) for visual analytics."""
-
-    def __init__(
-        self,
-        type,
-        writer,
-        im0_shape,
-        title="ultralytics",
-        x_label="x",
-        y_label="y",
-        bg_color="white",
-        fg_color="black",
-        line_color="yellow",
-        line_width=2,
-        points_width=10,
-        fontsize=13,
-        view_img=False,
-        save_img=True,
-        max_points=50,
-    ):
-        """
-        Initialize the Analytics class with various chart types.
-
-        Args:
-            type (str): Type of chart to initialize ('line', 'bar', 'pie', or 'area').
-            writer (object): Video writer object to save the frames.
-            im0_shape (tuple): Shape of the input image (width, height).
-            title (str): Title of the chart.
-            x_label (str): Label for the x-axis.
-            y_label (str): Label for the y-axis.
-            bg_color (str): Background color of the chart.
-            fg_color (str): Foreground (text) color of the chart.
-            line_color (str): Line color for line charts.
-            line_width (int): Width of the lines in line charts.
-            points_width (int): Width of line points highlighter
-            fontsize (int): Font size for chart text.
-            view_img (bool): Whether to display the image.
-            save_img (bool): Whether to save the image.
-            max_points (int): Specifies when to remove the oldest points in a graph for multiple lines.
-        """
-        self.bg_color = bg_color
-        self.fg_color = fg_color
-        self.view_img = view_img
-        self.save_img = save_img
-        self.title = title
-        self.writer = writer
-        self.max_points = max_points
-        self.line_color = line_color
-        self.x_label = x_label
-        self.y_label = y_label
-        self.points_width = points_width
-        self.line_width = line_width
-        self.fontsize = fontsize
-
-        # Set figure size based on image shape
-        figsize = (im0_shape[0] / 100, im0_shape[1] / 100)
-
-        if type in {"line", "area"}:
-            # Initialize line or area plot
-=======
 from ultralytics.solutions.solutions import BaseSolution  # Import a parent class
 
 
@@ -130,7 +67,6 @@
 
         # Ensure line and area chart
         if self.type in {"line", "area"}:
->>>>>>> 1cfe60e1
             self.lines = {}
             self.fig = Figure(facecolor=self.bg_color, figsize=figsize)
             self.canvas = FigureCanvas(self.fig)  # Set common axis properties
@@ -152,56 +88,11 @@
         Processes image data and runs object tracking to update analytics charts.
 
         Args:
-<<<<<<< HEAD
-            frame_number (int): The current frame number.
-            counts_dict (dict): Dictionary with class names as keys and counts as values.
-        """
-        x_data = np.array([])
-        y_data_dict = {key: np.array([]) for key in counts_dict.keys()}
-
-        if self.ax.lines:
-            x_data = self.ax.lines[0].get_xdata()
-            for line, key in zip(self.ax.lines, counts_dict.keys()):
-                y_data_dict[key] = line.get_ydata()
-
-        x_data = np.append(x_data, float(frame_number))
-        max_length = len(x_data)
-
-        for key in counts_dict.keys():
-            y_data_dict[key] = np.append(y_data_dict[key], float(counts_dict[key]))
-            if len(y_data_dict[key]) < max_length:
-                y_data_dict[key] = np.pad(y_data_dict[key], (0, max_length - len(y_data_dict[key])), "constant")
-
-        # Remove the oldest points if the number of points exceeds max_points
-        if len(x_data) > self.max_points:
-            x_data = x_data[1:]
-            for key in counts_dict.keys():
-                y_data_dict[key] = y_data_dict[key][1:]
-
-        self.ax.clear()
-
-        colors = ["#E1FF25", "#0BDBEB", "#FF64DA", "#111F68", "#042AFF"]
-        color_cycle = cycle(colors)
-
-        for key, y_data in y_data_dict.items():
-            color = next(color_cycle)
-            self.ax.fill_between(x_data, y_data, color=color, alpha=0.6)
-            self.ax.plot(
-                x_data,
-                y_data,
-                color=color,
-                linewidth=self.line_width,
-                marker="o",
-                markersize=self.points_width,
-                label=f"{key} Data Points",
-            )
-=======
             im0 (np.ndarray): Input image for processing.
             frame_number (int): Video frame number for plotting the data.
 
         Returns:
             (np.ndarray): Processed image with updated analytics chart.
->>>>>>> 1cfe60e1
 
         Raises:
             ModuleNotFoundError: If an unsupported chart type is specified.
@@ -211,21 +102,6 @@
             >>> frame = np.zeros((480, 640, 3), dtype=np.uint8)
             >>> processed_frame = analytics.process_data(frame, frame_number=1)
         """
-<<<<<<< HEAD
-        # Update line graph data
-        x_data = self.line.get_xdata()
-        y_data = self.line.get_ydata()
-        x_data = np.append(x_data, float(frame_number))
-        y_data = np.append(y_data, float(total_counts))
-        self.line.set_data(x_data, y_data)
-        self.ax.relim()
-        self.ax.autoscale_view()
-        self.canvas.draw()
-        im0 = np.array(self.canvas.renderer.buffer_rgba())
-        self.write_and_display(im0)
-
-    def update_multiple_lines(self, counts_dict, labels_list, frame_number):
-=======
         self.extract_tracks(im0)  # Extract tracks
 
         if self.type == "line":
@@ -246,7 +122,6 @@
         return im0
 
     def update_graph(self, frame_number, count_dict=None, plot="line"):
->>>>>>> 1cfe60e1
         """
         Updates the graph with new data for single or multiple classes.
 
@@ -366,92 +241,7 @@
         self.ax.autoscale_view()
         self.canvas.draw()
         im0 = np.array(self.canvas.renderer.buffer_rgba())
-<<<<<<< HEAD
-        self.view_img = False  # for multiple line view_img not supported yet, coming soon!
-        self.write_and_display(im0)
-
-    def write_and_display(self, im0):
-        """
-        Write and display the line graph
-        Args:
-            im0 (ndarray): Image for processing.
-        """
-        im0 = cv2.cvtColor(im0[:, :, :3], cv2.COLOR_RGBA2BGR)
-        cv2.imshow(self.title, im0) if self.view_img else None
-        self.writer.write(im0) if self.save_img else None
-
-    def update_bar(self, count_dict):
-        """
-        Update the bar graph with new data.
-
-        Args:
-            count_dict (dict): Dictionary containing the count data to plot.
-        """
-        # Update bar graph data
-        self.ax.clear()
-        self.ax.set_facecolor(self.bg_color)
-        labels = list(count_dict.keys())
-        counts = list(count_dict.values())
-
-        # Map labels to colors
-        for label in labels:
-            if label not in self.color_mapping:
-                self.color_mapping[label] = next(self.color_cycle)
-
-        colors = [self.color_mapping[label] for label in labels]
-
-        bars = self.ax.bar(labels, counts, color=colors)
-        for bar, count in zip(bars, counts):
-            self.ax.text(
-                bar.get_x() + bar.get_width() / 2,
-                bar.get_height(),
-                str(count),
-                ha="center",
-                va="bottom",
-                color=self.fg_color,
-            )
-
-        # Display and save the updated graph
-        canvas = FigureCanvas(self.fig)
-        canvas.draw()
-        buf = canvas.buffer_rgba()
-        im0 = np.asarray(buf)
-        self.write_and_display(im0)
-
-    def update_pie(self, classes_dict):
-        """
-        Update the pie chart with new data.
-
-        Args:
-            classes_dict (dict): Dictionary containing the class data to plot.
-        """
-        # Update pie chart data
-        labels = list(classes_dict.keys())
-        sizes = list(classes_dict.values())
-        total = sum(sizes)
-        percentages = [size / total * 100 for size in sizes]
-        start_angle = 90
-        self.ax.clear()
-
-        # Create pie chart without labels inside the slices
-        wedges, autotexts = self.ax.pie(sizes, autopct=None, startangle=start_angle, textprops={"color": self.fg_color})
-
-        # Construct legend labels with percentages
-        legend_labels = [f"{label} ({percentage:.1f}%)" for label, percentage in zip(labels, percentages)]
-        self.ax.legend(wedges, legend_labels, title="Classes", loc="center left", bbox_to_anchor=(1, 0, 0.5, 1))
-
-        # Adjust layout to fit the legend
-        self.fig.tight_layout()
-        self.fig.subplots_adjust(left=0.1, right=0.75)
-
-        # Display and save the updated chart
-        im0 = self.fig.canvas.draw()
-        im0 = np.array(self.fig.canvas.renderer.buffer_rgba())
-        self.write_and_display(im0)
-
-=======
         im0 = cv2.cvtColor(im0[:, :, :3], cv2.COLOR_RGBA2BGR)
         self.display_output(im0)
->>>>>>> 1cfe60e1
 
         return im0  # Return the image