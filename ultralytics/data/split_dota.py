--- conflicted
+++ resolved
@@ -54,15 +54,10 @@
     return outputs
 
 
-<<<<<<< HEAD
-def load_yolo_dota(data_root, split="train"):
-    """Load DOTA dataset.
-=======
 def load_yolo_dota(data_root, split='train'):
     """
     Load DOTA dataset.
 
->>>>>>> a92adf82
     Args:
         data_root (str): Data root.
         split (str): The split data set, could be train or val.
