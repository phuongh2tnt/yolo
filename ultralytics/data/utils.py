--- conflicted
+++ resolved
@@ -56,8 +56,6 @@
     return h.hexdigest()  # return hash
 
 
-<<<<<<< HEAD
-=======
 def exif_size(img: Image.Image):
     """Returns exif-corrected PIL size."""
     s = img.size  # (width, height)
@@ -73,7 +71,6 @@
     return s
 
 
->>>>>>> 99d2507e
 def verify_image(args):
     """Verify one image."""
     (im_file, cls), prefix = args
