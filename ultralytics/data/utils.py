# Ultralytics YOLO 🚀, AGPL-3.0 license

import hashlib
import json
import os
import random
import subprocess
import time
import zipfile
from multiprocessing.pool import ThreadPool
from pathlib import Path
from tarfile import is_tarfile

import cv2
import numpy as np
from PIL import ExifTags, Image, ImageOps
from tqdm import tqdm

from ultralytics.nn.autobackend import check_class_names
from ultralytics.utils import (DATASETS_DIR, LOGGER, NUM_THREADS, ROOT, SETTINGS_YAML, clean_url, colorstr, emojis,
                               yaml_load)
from ultralytics.utils.checks import check_file, check_font, is_ascii
from ultralytics.utils.downloads import download, safe_download, unzip_file
from ultralytics.utils.ops import segments2boxes

HELP_URL = 'See https://docs.ultralytics.com/datasets/detect for dataset formatting guidance.'
IMG_FORMATS = 'bmp', 'dng', 'jpeg', 'jpg', 'mpo', 'png', 'tif', 'tiff', 'webp', 'pfm'  # image suffixes
VID_FORMATS = 'asf', 'avi', 'gif', 'm4v', 'mkv', 'mov', 'mp4', 'mpeg', 'mpg', 'ts', 'wmv', 'webm'  # video suffixes
PIN_MEMORY = str(os.getenv('PIN_MEMORY', True)).lower() == 'true'  # global pin_memory for dataloaders

# Get orientation exif tag
for orientation in ExifTags.TAGS.keys():
    if ExifTags.TAGS[orientation] == 'Orientation':
        break


def img2label_paths(img_paths):
    """Define label paths as a function of image paths."""
    sa, sb = f'{os.sep}images{os.sep}', f'{os.sep}labels{os.sep}'  # /images/, /labels/ substrings
    return [sb.join(x.rsplit(sa, 1)).rsplit('.', 1)[0] + '.txt' for x in img_paths]


def get_hash(paths):
    """Returns a single hash value of a list of paths (files or dirs)."""
    size = sum(os.path.getsize(p) for p in paths if os.path.exists(p))  # sizes
    h = hashlib.sha256(str(size).encode())  # hash sizes
    h.update(''.join(paths).encode())  # hash paths
    return h.hexdigest()  # return hash


def exif_size(img: Image.Image):
    """Returns exif-corrected PIL size."""
    s = img.size  # (width, height)
    exif = img.getexif()
    if exif:
        rotation = exif.get(274, None)  # the key for the orientation tag in the EXIF data is 274 (in decimal)
        if rotation in [6, 8]:  # rotation 270 or 90
            s = s[1], s[0]
    return s


def verify_image_label(args):
    """Verify one image-label pair."""
    im_file, lb_file, prefix, keypoint, num_cls, nkpt, ndim = args
    # Number (missing, found, empty, corrupt), message, segments, keypoints
    nm, nf, ne, nc, msg, segments, keypoints = 0, 0, 0, 0, '', [], None
    try:
        # Verify images
        im = Image.open(im_file)
        im.verify()  # PIL verify
        shape = exif_size(im)  # image size
        shape = (shape[1], shape[0])  # hw
        assert (shape[0] > 9) & (shape[1] > 9), f'image size {shape} <10 pixels'
        assert im.format.lower() in IMG_FORMATS, f'invalid image format {im.format}'
        if im.format.lower() in ('jpg', 'jpeg'):
            with open(im_file, 'rb') as f:
                f.seek(-2, 2)
                if f.read() != b'\xff\xd9':  # corrupt JPEG
                    ImageOps.exif_transpose(Image.open(im_file)).save(im_file, 'JPEG', subsampling=0, quality=100)
                    msg = f'{prefix}WARNING ⚠️ {im_file}: corrupt JPEG restored and saved'

        # Verify labels
        if os.path.isfile(lb_file):
            nf = 1  # label found
            with open(lb_file) as f:
                lb = [x.split() for x in f.read().strip().splitlines() if len(x)]
                if any(len(x) > 6 for x in lb) and (not keypoint):  # is segment
                    classes = np.array([x[0] for x in lb], dtype=np.float32)
                    segments = [np.array(x[1:], dtype=np.float32).reshape(-1, 2) for x in lb]  # (cls, xy1...)
                    lb = np.concatenate((classes.reshape(-1, 1), segments2boxes(segments)), 1)  # (cls, xywh)
                lb = np.array(lb, dtype=np.float32)
            nl = len(lb)
            if nl:
                if keypoint:
                    assert lb.shape[1] == (5 + nkpt * ndim), f'labels require {(5 + nkpt * ndim)} columns each'
                    assert (lb[:, 5::ndim] <= 1).all(), 'non-normalized or out of bounds coordinate labels'
                    assert (lb[:, 6::ndim] <= 1).all(), 'non-normalized or out of bounds coordinate labels'
                else:
                    assert lb.shape[1] == 5, f'labels require 5 columns, {lb.shape[1]} columns detected'
                    assert (lb[:, 1:] <= 1).all(), \
                        f'non-normalized or out of bounds coordinates {lb[:, 1:][lb[:, 1:] > 1]}'
                    assert (lb >= 0).all(), f'negative label values {lb[lb < 0]}'
                # All labels
                max_cls = int(lb[:, 0].max())  # max label count
                assert max_cls <= num_cls, \
                    f'Label class {max_cls} exceeds dataset class count {num_cls}. ' \
                    f'Possible class labels are 0-{num_cls - 1}'
                _, i = np.unique(lb, axis=0, return_index=True)
                if len(i) < nl:  # duplicate row check
                    lb = lb[i]  # remove duplicates
                    if segments:
                        segments = [segments[x] for x in i]
                    msg = f'{prefix}WARNING ⚠️ {im_file}: {nl - len(i)} duplicate labels removed'
            else:
                ne = 1  # label empty
                lb = np.zeros((0, (5 + nkpt * ndim)), dtype=np.float32) if keypoint else np.zeros(
                    (0, 5), dtype=np.float32)
        else:
            nm = 1  # label missing
            lb = np.zeros((0, (5 + nkpt * ndim)), dtype=np.float32) if keypoint else np.zeros((0, 5), dtype=np.float32)
        if keypoint:
            keypoints = lb[:, 5:].reshape(-1, nkpt, ndim)
            if ndim == 2:
                kpt_mask = np.ones(keypoints.shape[:2], dtype=np.float32)
                kpt_mask = np.where(keypoints[..., 0] < 0, 0.0, kpt_mask)
                kpt_mask = np.where(keypoints[..., 1] < 0, 0.0, kpt_mask)
                keypoints = np.concatenate([keypoints, kpt_mask[..., None]], axis=-1)  # (nl, nkpt, 3)
        lb = lb[:, :5]
        return im_file, lb, shape, segments, keypoints, nm, nf, ne, nc, msg
    except Exception as e:
        nc = 1
        msg = f'{prefix}WARNING ⚠️ {im_file}: ignoring corrupt image/label: {e}'
        return [None, None, None, None, None, nm, nf, ne, nc, msg]


def polygon2mask(imgsz, polygons, color=1, downsample_ratio=1):
    """
    Args:
        imgsz (tuple): The image size.
        polygons (list[np.ndarray]): [N, M], N is the number of polygons, M is the number of points(Be divided by 2).
        color (int): color
        downsample_ratio (int): downsample ratio
    """
    mask = np.zeros(imgsz, dtype=np.uint8)
    polygons = np.asarray(polygons)
    polygons = polygons.astype(np.int32)
    shape = polygons.shape
    polygons = polygons.reshape(shape[0], -1, 2)
    cv2.fillPoly(mask, polygons, color=color)
    nh, nw = (imgsz[0] // downsample_ratio, imgsz[1] // downsample_ratio)
    # NOTE: fillPoly firstly then resize is trying the keep the same way
    # of loss calculation when mask-ratio=1.
    mask = cv2.resize(mask, (nw, nh))
    return mask


def polygons2masks(imgsz, polygons, color, downsample_ratio=1):
    """
    Args:
        imgsz (tuple): The image size.
        polygons (list[np.ndarray]): each polygon is [N, M], N is number of polygons, M is number of points (M % 2 = 0)
        color (int): color
        downsample_ratio (int): downsample ratio
    """
    masks = []
    for si in range(len(polygons)):
        mask = polygon2mask(imgsz, [polygons[si].reshape(-1)], color, downsample_ratio)
        masks.append(mask)
    return np.array(masks)


def polygons2masks_overlap(imgsz, segments, downsample_ratio=1):
    """Return a (640, 640) overlap mask."""
    masks = np.zeros((imgsz[0] // downsample_ratio, imgsz[1] // downsample_ratio),
                     dtype=np.int32 if len(segments) > 255 else np.uint8)
    areas = []
    ms = []
    for si in range(len(segments)):
        mask = polygon2mask(imgsz, [segments[si].reshape(-1)], downsample_ratio=downsample_ratio, color=1)
        ms.append(mask)
        areas.append(mask.sum())
    areas = np.asarray(areas)
    index = np.argsort(-areas)
    ms = np.array(ms)[index]
    for i in range(len(segments)):
        mask = ms[i] * (i + 1)
        masks = masks + mask
        masks = np.clip(masks, a_min=0, a_max=i + 1)
    return masks, index


def check_det_dataset(dataset, autodownload=True):
    """
    Download, verify, and/or unzip a dataset if not found locally.

    This function checks the availability of a specified dataset, and if not found, it has the option to download and
    unzip the dataset. It then reads and parses the accompanying YAML data, ensuring key requirements are met and also
    resolves paths related to the dataset.

    Args:
        dataset (str): Path to the dataset or dataset descriptor (like a YAML file).
        autodownload (bool, optional): Whether to automatically download the dataset if not found. Defaults to True.

    Returns:
        (dict): Parsed dataset information and paths.
    """

    data = check_file(dataset)

    # Download (optional)
    extract_dir = ''
    if isinstance(data, (str, Path)) and (zipfile.is_zipfile(data) or is_tarfile(data)):
        new_dir = safe_download(data, dir=DATASETS_DIR, unzip=True, delete=False, curl=False)
        data = next((DATASETS_DIR / new_dir).rglob('*.yaml'))
        extract_dir, autodownload = data.parent, False

    # Read yaml (optional)
    if isinstance(data, (str, Path)):
        data = yaml_load(data, append_filename=True)  # dictionary

    # Checks
    for k in 'train', 'val':
        if k not in data:
            if k == 'val' and 'validation' in data:
                LOGGER.info("WARNING ⚠️ renaming data YAML 'validation' key to 'val' to match YOLO format.")
                data['val'] = data.pop('validation')  # replace 'validation' key with 'val' key
            else:
                raise SyntaxError(
                    emojis(f"{dataset} '{k}:' key missing ❌.\n'train' and 'val' are required in all data YAMLs."))
    if 'names' not in data and 'nc' not in data:
        raise SyntaxError(emojis(f"{dataset} key missing ❌.\n either 'names' or 'nc' are required in all data YAMLs."))
    if 'names' in data and 'nc' in data and len(data['names']) != data['nc']:
        raise SyntaxError(emojis(f"{dataset} 'names' length {len(data['names'])} and 'nc: {data['nc']}' must match."))
    if 'names' not in data:
        data['names'] = [f'class_{i}' for i in range(data['nc'])]
    else:
        data['nc'] = len(data['names'])

    data['names'] = check_class_names(data['names'])

    # Resolve paths
    path = Path(extract_dir or data.get('path') or Path(data.get('yaml_file', '')).parent)  # dataset root

    if not path.is_absolute():
        path = (DATASETS_DIR / path).resolve()
    data['path'] = path  # download scripts
    for k in 'train', 'val', 'test':
        if data.get(k):  # prepend path
            if isinstance(data[k], str):
                x = (path / data[k]).resolve()
                if not x.exists() and data[k].startswith('../'):
                    x = (path / data[k][3:]).resolve()
                data[k] = str(x)
            else:
                data[k] = [str((path / x).resolve()) for x in data[k]]

    # Parse yaml
    train, val, test, s = (data.get(x) for x in ('train', 'val', 'test', 'download'))
    if val:
        val = [Path(x).resolve() for x in (val if isinstance(val, list) else [val])]  # val path
        if not all(x.exists() for x in val):
            name = clean_url(dataset)  # dataset name with URL auth stripped
            m = f"\nDataset '{name}' images not found ⚠️, missing path '{[x for x in val if not x.exists()][0]}'"
            if s and autodownload:
                LOGGER.warning(m)
            else:
                m += f"\nNote dataset download directory is '{DATASETS_DIR}'. You can update this in '{SETTINGS_YAML}'"
                raise FileNotFoundError(m)
            t = time.time()
            r = None  # success
            if s.startswith('http') and s.endswith('.zip'):  # URL
                safe_download(url=s, dir=DATASETS_DIR, delete=True)
            elif s.startswith('bash '):  # bash script
                LOGGER.info(f'Running {s} ...')
                r = os.system(s)
            else:  # python script
                exec(s, {'yaml': data})
            dt = f'({round(time.time() - t, 1)}s)'
            s = f"success ✅ {dt}, saved to {colorstr('bold', DATASETS_DIR)}" if r in (0, None) else f'failure {dt} ❌'
            LOGGER.info(f'Dataset download {s}\n')
    check_font('Arial.ttf' if is_ascii(data['names']) else 'Arial.Unicode.ttf')  # download fonts

    return data  # dictionary


def check_cls_dataset(dataset: str, split=''):
    """
    Checks a classification dataset such as Imagenet.

    This function accepts a `dataset` name and attempts to retrieve the corresponding dataset information.
    If the dataset is not found locally, it attempts to download the dataset from the internet and save it locally.

    Args:
        dataset (str): The name of the dataset.
        split (str, optional): The split of the dataset. Either 'val', 'test', or ''. Defaults to ''.

    Returns:
        (dict): A dictionary containing the following keys:
            - 'train' (Path): The directory path containing the training set of the dataset.
            - 'val' (Path): The directory path containing the validation set of the dataset.
            - 'test' (Path): The directory path containing the test set of the dataset.
            - 'nc' (int): The number of classes in the dataset.
            - 'names' (dict): A dictionary of class names in the dataset.
    """

    dataset = Path(dataset)
    data_dir = (dataset if dataset.is_dir() else (DATASETS_DIR / dataset)).resolve()
    if not data_dir.is_dir():
        LOGGER.info(f'\nDataset not found ⚠️, missing path {data_dir}, attempting download...')
        t = time.time()
        if str(dataset) == 'imagenet':
            subprocess.run(f"bash {ROOT / 'data/scripts/get_imagenet.sh'}", shell=True, check=True)
        else:
            url = f'https://github.com/ultralytics/yolov5/releases/download/v1.0/{dataset}.zip'
            download(url, dir=data_dir.parent)
        s = f"Dataset download success ✅ ({time.time() - t:.1f}s), saved to {colorstr('bold', data_dir)}\n"
        LOGGER.info(s)
    train_set = data_dir / 'train'
    val_set = data_dir / 'val' if (data_dir / 'val').exists() else data_dir / 'validation' if (
        data_dir / 'validation').exists() else None  # data/test or data/val
    test_set = data_dir / 'test' if (data_dir / 'test').exists() else None  # data/val or data/test
    if split == 'val' and not val_set:
        LOGGER.info("WARNING ⚠️ Dataset 'split=val' not found, using 'split=test' instead.")
    elif split == 'test' and not test_set:
        LOGGER.info("WARNING ⚠️ Dataset 'split=test' not found, using 'split=val' instead.")

    nc = len([x for x in (data_dir / 'train').glob('*') if x.is_dir()])  # number of classes
    names = [x.name for x in (data_dir / 'train').iterdir() if x.is_dir()]  # class names list
    names = dict(enumerate(sorted(names)))

    # Print to console
    for k, v in {'train': train_set, 'val': val_set, 'test': test_set}.items():
        if v is None:
            LOGGER.info(colorstr(k) + f': {v}')
        else:
            files = [path for path in v.rglob('*.*') if path.suffix[1:].lower() in IMG_FORMATS]
            nf = len(files)  # number of files
            nd = len({file.parent for file in files})  # number of directories
            LOGGER.info(colorstr(k) + f': {v}... found {nf} images in {nd} classes ✅ ')  # keep trailing space

    return {'train': train_set, 'val': val_set or test_set, 'test': test_set or val_set, 'nc': nc, 'names': names}


class HUBDatasetStats:
    """
    A class for generating HUB dataset JSON and `-hub` dataset directory.

    Args:
        path (str): Path to data.yaml or data.zip (with data.yaml inside data.zip). Default is 'coco128.yaml'.
        task (str): Dataset task. Options are 'detect', 'segment', 'pose', 'classify'. Default is 'detect'.
        autodownload (bool): Attempt to download dataset if not found locally. Default is False.

    Example:
        ```python
        from ultralytics.data.utils import HUBDatasetStats

        stats = HUBDatasetStats('path/to/coco8.zip', task='detect')  # detect dataset
        stats = HUBDatasetStats('path/to/coco8-seg.zip', task='segment')  # segment dataset
        stats = HUBDatasetStats('path/to/coco8-pose.zip', task='pose')  # pose dataset
        stats.get_json(save=False)
        stats.process_images()
        ```
    """

    def __init__(self, path='coco128.yaml', task='detect', autodownload=False):
        """Initialize class."""
        path = Path(path).resolve()
        LOGGER.info(f'Starting HUB dataset checks for {path}....')
        zipped, data_dir, yaml_path = self._unzip(path)
        try:
            # data = yaml_load(check_yaml(yaml_path))  # data dict
            data = check_det_dataset(yaml_path, autodownload)  # data dict
            if zipped:
                data['path'] = data_dir
        except Exception as e:
            raise Exception('error/HUB/dataset_stats/yaml_load') from e

        self.hub_dir = Path(str(data['path']) + '-hub')
        self.im_dir = self.hub_dir / 'images'
        self.im_dir.mkdir(parents=True, exist_ok=True)  # makes /images
        self.stats = {'nc': len(data['names']), 'names': list(data['names'].values())}  # statistics dictionary
        self.data = data
        self.task = task  # detect, segment, pose, classify

    @staticmethod
    def _find_yaml(dir):
        """Return data.yaml file."""
        files = list(dir.glob('*.yaml')) or list(dir.rglob('*.yaml'))  # try root level first and then recursive
<<<<<<< HEAD
        assert files, f"No *.yaml file found in {dir.resolve()}"
=======
        assert files, f'No *.yaml file found in {dir.resolve()}'
>>>>>>> 834f94f8
        if len(files) > 1:
            files = [f for f in files if f.stem == dir.stem]  # prefer *.yaml files that match dir name
        assert len(files) == 1, f"Expected 1 *.yaml file in '{dir.resolve()}', but found {len(files)}.\n{files}"
        return files[0]

    def _unzip(self, path):
        """Unzip data.zip."""
        if not str(path).endswith('.zip'):  # path is data.yaml
            return False, None, path
        unzip_dir = unzip_file(path, path=path.parent)
        assert unzip_dir.is_dir(), f'Error unzipping {path}, {unzip_dir} not found. ' \
                                   f'path/to/abc.zip MUST unzip to path/to/abc/'
        return True, str(unzip_dir), self._find_yaml(unzip_dir)  # zipped, data_dir, yaml_path

    def _hub_ops(self, f):
        """Saves a compressed image for HUB previews."""
        compress_one_image(f, self.im_dir / Path(f).name)  # save to dataset-hub

    def get_json(self, save=False, verbose=False):
        """Return dataset JSON for Ultralytics HUB."""
        from ultralytics.data import YOLODataset  # ClassificationDataset

        def _round(labels):
            """Update labels to integer class and 4 decimal place floats."""
            if self.task == 'detect':
                coordinates = labels['bboxes']
            elif self.task == 'segment':
                coordinates = [x.flatten() for x in labels['segments']]
            elif self.task == 'pose':
                n = labels['keypoints'].shape[0]
                coordinates = np.concatenate((labels['bboxes'], labels['keypoints'].reshape(n, -1)), 1)
            else:
                raise ValueError('Undefined dataset task.')
            zipped = zip(labels['cls'], coordinates)
            return [[int(c), *(round(float(x), 4) for x in points)] for c, points in zipped]

        for split in 'train', 'val', 'test':
            if self.data.get(split) is None:
                self.stats[split] = None  # i.e. no test set
                continue

            dataset = YOLODataset(img_path=self.data[split],
                                  data=self.data,
                                  use_segments=self.task == 'segment',
                                  use_keypoints=self.task == 'pose')
            x = np.array([
                np.bincount(label['cls'].astype(int).flatten(), minlength=self.data['nc'])
                for label in tqdm(dataset.labels, total=len(dataset), desc='Statistics')])  # shape(128x80)
            self.stats[split] = {
                'instance_stats': {
                    'total': int(x.sum()),
                    'per_class': x.sum(0).tolist()},
                'image_stats': {
                    'total': len(dataset),
                    'unlabelled': int(np.all(x == 0, 1).sum()),
                    'per_class': (x > 0).sum(0).tolist()},
                'labels': [{
                    Path(k).name: _round(v)} for k, v in zip(dataset.im_files, dataset.labels)]}

        # Save, print and return
        if save:
            stats_path = self.hub_dir / 'stats.json'
            LOGGER.info(f'Saving {stats_path.resolve()}...')
            with open(stats_path, 'w') as f:
                json.dump(self.stats, f)  # save stats.json
        if verbose:
            LOGGER.info(json.dumps(self.stats, indent=2, sort_keys=False))
        return self.stats

    def process_images(self):
        """Compress images for Ultralytics HUB."""
        from ultralytics.data import YOLODataset  # ClassificationDataset

        for split in 'train', 'val', 'test':
            if self.data.get(split) is None:
                continue
            dataset = YOLODataset(img_path=self.data[split], data=self.data)
            with ThreadPool(NUM_THREADS) as pool:
                for _ in tqdm(pool.imap(self._hub_ops, dataset.im_files), total=len(dataset), desc=f'{split} images'):
                    pass
        LOGGER.info(f'Done. All images saved to {self.im_dir}')
        return self.im_dir


def compress_one_image(f, f_new=None, max_dim=1920, quality=50):
    """
    Compresses a single image file to reduced size while preserving its aspect ratio and quality using either the
    Python Imaging Library (PIL) or OpenCV library. If the input image is smaller than the maximum dimension, it will
    not be resized.

    Args:
        f (str): The path to the input image file.
        f_new (str, optional): The path to the output image file. If not specified, the input file will be overwritten.
        max_dim (int, optional): The maximum dimension (width or height) of the output image. Default is 1920 pixels.
        quality (int, optional): The image compression quality as a percentage. Default is 50%.

    Example:
        ```python
        from pathlib import Path
        from ultralytics.data.utils import compress_one_image

        for f in Path('path/to/dataset').rglob('*.jpg'):
            compress_one_image(f)
        ```
    """

    try:  # use PIL
        im = Image.open(f)
        r = max_dim / max(im.height, im.width)  # ratio
        if r < 1.0:  # image too large
            im = im.resize((int(im.width * r), int(im.height * r)))
        im.save(f_new or f, 'JPEG', quality=quality, optimize=True)  # save
    except Exception as e:  # use OpenCV
        LOGGER.info(f'WARNING ⚠️ HUB ops PIL failure {f}: {e}')
        im = cv2.imread(f)
        im_height, im_width = im.shape[:2]
        r = max_dim / max(im_height, im_width)  # ratio
        if r < 1.0:  # image too large
            im = cv2.resize(im, (int(im_width * r), int(im_height * r)), interpolation=cv2.INTER_AREA)
        cv2.imwrite(str(f_new or f), im)


def delete_dsstore(path):
    """
    Deletes all ".DS_store" files under a specified directory.

    Args:
        path (str, optional): The directory path where the ".DS_store" files should be deleted.

    Example:
        ```python
        from ultralytics.data.utils import delete_dsstore

        delete_dsstore('path/to/dir')
        ```

    Note:
        ".DS_store" files are created by the Apple operating system and contain metadata about folders and files. They
        are hidden system files and can cause issues when transferring files between different operating systems.
    """
    # Delete Apple .DS_store files
    files = list(Path(path).rglob('.DS_store'))
    LOGGER.info(f'Deleting *.DS_store files: {files}')
    for f in files:
        f.unlink()


def zip_directory(dir, use_zipfile_library=True):
    """
    Zips a directory and saves the archive to the specified output path. Equivalent to 'zip -r coco8.zip coco8/'

    Args:
        dir (str): The path to the directory to be zipped.
        use_zipfile_library (bool): Whether to use zipfile library or shutil for zipping.

    Example:
        ```python
        from ultralytics.data.utils import zip_directory

        zip_directory('/path/to/dir')
        ```
    """
    delete_dsstore(dir)
    if use_zipfile_library:
        dir = Path(dir)
        with zipfile.ZipFile(dir.with_suffix('.zip'), 'w', zipfile.ZIP_DEFLATED) as zip_file:
            for file_path in dir.glob('**/*'):
                if file_path.is_file():
                    zip_file.write(file_path, file_path.relative_to(dir))
    else:
        import shutil
        shutil.make_archive(dir, 'zip', dir)


def autosplit(path=DATASETS_DIR / 'coco8/images', weights=(0.9, 0.1, 0.0), annotated_only=False):
    """
    Autosplit a dataset into train/val/test splits and save the resulting splits into autosplit_*.txt files.

    Args:
        path (Path, optional): Path to images directory. Defaults to DATASETS_DIR / 'coco8/images'.
        weights (list | tuple, optional): Train, validation, and test split fractions. Defaults to (0.9, 0.1, 0.0).
        annotated_only (bool, optional): If True, only images with an associated txt file are used. Defaults to False.

    Example:
        ```python
        from ultralytics.data.utils import autosplit

        autosplit()
        ```
    """

    path = Path(path)  # images dir
    files = sorted(x for x in path.rglob('*.*') if x.suffix[1:].lower() in IMG_FORMATS)  # image files only
    n = len(files)  # number of files
    random.seed(0)  # for reproducibility
    indices = random.choices([0, 1, 2], weights=weights, k=n)  # assign each image to a split

    txt = ['autosplit_train.txt', 'autosplit_val.txt', 'autosplit_test.txt']  # 3 txt files
    for x in txt:
        if (path.parent / x).exists():
            (path.parent / x).unlink()  # remove existing

    LOGGER.info(f'Autosplitting images from {path}' + ', using *.txt labeled images only' * annotated_only)
    for i, img in tqdm(zip(indices, files), total=n):
        if not annotated_only or Path(img2label_paths([str(img)])[0]).exists():  # check label
            with open(path.parent / txt[i], 'a') as f:
                f.write(f'./{img.relative_to(path.parent).as_posix()}' + '\n')  # add image to txt file<|MERGE_RESOLUTION|>--- conflicted
+++ resolved
@@ -386,11 +386,7 @@
     def _find_yaml(dir):
         """Return data.yaml file."""
         files = list(dir.glob('*.yaml')) or list(dir.rglob('*.yaml'))  # try root level first and then recursive
-<<<<<<< HEAD
-        assert files, f"No *.yaml file found in {dir.resolve()}"
-=======
-        assert files, f'No *.yaml file found in {dir.resolve()}'
->>>>>>> 834f94f8
+        assert files, f"No *.yaml file found in '{dir.resolve()'}"
         if len(files) > 1:
             files = [f for f in files if f.stem == dir.stem]  # prefer *.yaml files that match dir name
         assert len(files) == 1, f"Expected 1 *.yaml file in '{dir.resolve()}', but found {len(files)}.\n{files}"
