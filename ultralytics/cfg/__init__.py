# Ultralytics YOLO 🚀, AGPL-3.0 license

import contextlib
import shutil
import sys
from pathlib import Path
from types import SimpleNamespace
from typing import Dict, List, Union

from ultralytics.utils import (ASSETS, DEFAULT_CFG, DEFAULT_CFG_DICT, DEFAULT_CFG_PATH, LOGGER, RANK, ROOT, RUNS_DIR,
                               SETTINGS, SETTINGS_YAML, TESTS_RUNNING, IterableSimpleNamespace, __version__, checks,
                               colorstr, deprecation_warn, yaml_load, yaml_print)

# Define valid tasks and modes
MODES = 'train', 'val', 'predict', 'export', 'track', 'benchmark'
TASKS = 'detect', 'segment', 'classify', 'pose'
TASK2DATA = {'detect': 'coco8.yaml', 'segment': 'coco8-seg.yaml', 'classify': 'imagenet10', 'pose': 'coco8-pose.yaml'}
TASK2MODEL = {
    'detect': 'yolov8n.pt',
    'segment': 'yolov8n-seg.pt',
    'classify': 'yolov8n-cls.pt',
    'pose': 'yolov8n-pose.pt'}
TASK2METRIC = {
    'detect': 'metrics/mAP50-95(B)',
    'segment': 'metrics/mAP50-95(M)',
    'classify': 'metrics/accuracy_top1',
    'pose': 'metrics/mAP50-95(P)'}

CLI_HELP_MSG = \
    f"""
    Arguments received: {str(['yolo'] + sys.argv[1:])}. Ultralytics 'yolo' commands use the following syntax:

        yolo TASK MODE ARGS

        Where   TASK (optional) is one of {TASKS}
                MODE (required) is one of {MODES}
                ARGS (optional) are any number of custom 'arg=value' pairs like 'imgsz=320' that override defaults.
                    See all ARGS at https://docs.ultralytics.com/usage/cfg or with 'yolo cfg'

    1. Train a detection model for 10 epochs with an initial learning_rate of 0.01
        yolo train data=coco128.yaml model=yolov8n.pt epochs=10 lr0=0.01

    2. Predict a YouTube video using a pretrained segmentation model at image size 320:
        yolo predict model=yolov8n-seg.pt source='https://youtu.be/LNwODJXcvt4' imgsz=320

    3. Val a pretrained detection model at batch-size 1 and image size 640:
        yolo val model=yolov8n.pt data=coco128.yaml batch=1 imgsz=640

    4. Export a YOLOv8n classification model to ONNX format at image size 224 by 128 (no TASK required)
        yolo export model=yolov8n-cls.pt format=onnx imgsz=224,128

    5. Run special commands:
        yolo help
        yolo checks
        yolo version
        yolo settings
        yolo copy-cfg
        yolo cfg

    Docs: https://docs.ultralytics.com
    Community: https://community.ultralytics.com
    GitHub: https://github.com/ultralytics/ultralytics
    """

# Define keys for arg type checks
CFG_FLOAT_KEYS = 'warmup_epochs', 'box', 'cls', 'dfl', 'degrees', 'shear'
CFG_FRACTION_KEYS = ('dropout', 'iou', 'lr0', 'lrf', 'momentum', 'weight_decay', 'warmup_momentum', 'warmup_bias_lr',
                     'label_smoothing', 'hsv_h', 'hsv_s', 'hsv_v', 'translate', 'scale', 'perspective', 'flipud',
                     'fliplr', 'mosaic', 'mixup', 'copy_paste', 'conf', 'iou', 'fraction')  # fraction floats 0.0 - 1.0
CFG_INT_KEYS = ('epochs', 'patience', 'batch', 'workers', 'seed', 'close_mosaic', 'mask_ratio', 'max_det', 'vid_stride',
                'line_width', 'workspace', 'nbs', 'save_period')
CFG_BOOL_KEYS = ('save', 'exist_ok', 'verbose', 'deterministic', 'single_cls', 'rect', 'cos_lr', 'overlap_mask', 'val',
                 'save_json', 'save_hybrid', 'half', 'dnn', 'plots', 'show', 'save_txt', 'save_conf', 'save_crop',
<<<<<<< HEAD
                 'save_frames', 'show_labels', 'show_conf', 'visualize', 'augment', 'agnostic_nms', 'retina_masks',
                 'boxes', 'keras', 'optimize', 'int8', 'dynamic', 'simplify', 'nms', 'profile')
=======
                 'show_labels', 'show_conf', 'visualize', 'augment', 'agnostic_nms', 'retina_masks', 'show_boxes',
                 'keras', 'optimize', 'int8', 'dynamic', 'simplify', 'nms', 'profile')
>>>>>>> e361194d


def cfg2dict(cfg):
    """
    Convert a configuration object to a dictionary, whether it is a file path, a string, or a SimpleNamespace object.

    Args:
        cfg (str | Path | dict | SimpleNamespace): Configuration object to be converted to a dictionary.

    Returns:
        cfg (dict): Configuration object in dictionary format.
    """
    if isinstance(cfg, (str, Path)):
        cfg = yaml_load(cfg)  # load dict
    elif isinstance(cfg, SimpleNamespace):
        cfg = vars(cfg)  # convert to dict
    return cfg


def get_cfg(cfg: Union[str, Path, Dict, SimpleNamespace] = DEFAULT_CFG_DICT, overrides: Dict = None):
    """
    Load and merge configuration data from a file or dictionary.

    Args:
        cfg (str | Path | Dict | SimpleNamespace): Configuration data.
        overrides (str | Dict | optional): Overrides in the form of a file name or a dictionary. Default is None.

    Returns:
        (SimpleNamespace): Training arguments namespace.
    """
    cfg = cfg2dict(cfg)

    # Merge overrides
    if overrides:
        overrides = cfg2dict(overrides)
        if 'save_dir' not in cfg:
            overrides.pop('save_dir', None)  # special override keys to ignore
        check_dict_alignment(cfg, overrides)
        cfg = {**cfg, **overrides}  # merge cfg and overrides dicts (prefer overrides)

    # Special handling for numeric project/name
    for k in 'project', 'name':
        if k in cfg and isinstance(cfg[k], (int, float)):
            cfg[k] = str(cfg[k])
    if cfg.get('name') == 'model':  # assign model to 'name' arg
        cfg['name'] = cfg.get('model', '').split('.')[0]
        LOGGER.warning(f"WARNING ⚠️ 'name=model' automatically updated to 'name={cfg['name']}'.")

    # Type and Value checks
    for k, v in cfg.items():
        if v is not None:  # None values may be from optional args
            if k in CFG_FLOAT_KEYS and not isinstance(v, (int, float)):
                raise TypeError(f"'{k}={v}' is of invalid type {type(v).__name__}. "
                                f"Valid '{k}' types are int (i.e. '{k}=0') or float (i.e. '{k}=0.5')")
            elif k in CFG_FRACTION_KEYS:
                if not isinstance(v, (int, float)):
                    raise TypeError(f"'{k}={v}' is of invalid type {type(v).__name__}. "
                                    f"Valid '{k}' types are int (i.e. '{k}=0') or float (i.e. '{k}=0.5')")
                if not (0.0 <= v <= 1.0):
                    raise ValueError(f"'{k}={v}' is an invalid value. "
                                     f"Valid '{k}' values are between 0.0 and 1.0.")
            elif k in CFG_INT_KEYS and not isinstance(v, int):
                raise TypeError(f"'{k}={v}' is of invalid type {type(v).__name__}. "
                                f"'{k}' must be an int (i.e. '{k}=8')")
            elif k in CFG_BOOL_KEYS and not isinstance(v, bool):
                raise TypeError(f"'{k}={v}' is of invalid type {type(v).__name__}. "
                                f"'{k}' must be a bool (i.e. '{k}=True' or '{k}=False')")

    # Return instance
    return IterableSimpleNamespace(**cfg)


def get_save_dir(args, name=None):
    """Return save_dir as created from train/val/predict arguments."""

    if getattr(args, 'save_dir', None):
        save_dir = args.save_dir
    else:
        from ultralytics.utils.files import increment_path

        project = args.project or (ROOT.parent / 'tests/tmp/runs' if TESTS_RUNNING else RUNS_DIR) / args.task
        name = name or args.name or f'{args.mode}'
        save_dir = increment_path(Path(project) / name, exist_ok=args.exist_ok if RANK in (-1, 0) else True)

    return Path(save_dir)


def _handle_deprecation(custom):
    """Hardcoded function to handle deprecated config keys."""

    for key in custom.copy().keys():
        if key == 'boxes':
            deprecation_warn(key, 'show_boxes')
            custom['show_boxes'] = custom.pop('boxes')
        if key == 'hide_labels':
            deprecation_warn(key, 'show_labels')
            custom['show_labels'] = custom.pop('hide_labels') == 'False'
        if key == 'hide_conf':
            deprecation_warn(key, 'show_conf')
            custom['show_conf'] = custom.pop('hide_conf') == 'False'
        if key == 'line_thickness':
            deprecation_warn(key, 'line_width')
            custom['line_width'] = custom.pop('line_thickness')

    return custom


def check_dict_alignment(base: Dict, custom: Dict, e=None):
    """
    This function checks for any mismatched keys between a custom configuration list and a base configuration list. If
    any mismatched keys are found, the function prints out similar keys from the base list and exits the program.

    Args:
        custom (dict): a dictionary of custom configuration options
        base (dict): a dictionary of base configuration options
        e (Error, optional): An optional error that is passed by the calling function.
    """
    custom = _handle_deprecation(custom)
    base_keys, custom_keys = (set(x.keys()) for x in (base, custom))
    mismatched = [k for k in custom_keys if k not in base_keys]
    if mismatched:
        from difflib import get_close_matches

        string = ''
        for x in mismatched:
            matches = get_close_matches(x, base_keys)  # key list
            matches = [f'{k}={base[k]}' if base.get(k) is not None else k for k in matches]
            match_str = f'Similar arguments are i.e. {matches}.' if matches else ''
            string += f"'{colorstr('red', 'bold', x)}' is not a valid YOLO argument. {match_str}\n"
        raise SyntaxError(string + CLI_HELP_MSG) from e


def merge_equals_args(args: List[str]) -> List[str]:
    """
    Merges arguments around isolated '=' args in a list of strings. The function considers cases where the first
    argument ends with '=' or the second starts with '=', as well as when the middle one is an equals sign.

    Args:
        args (List[str]): A list of strings where each element is an argument.

    Returns:
        List[str]: A list of strings where the arguments around isolated '=' are merged.
    """
    new_args = []
    for i, arg in enumerate(args):
        if arg == '=' and 0 < i < len(args) - 1:  # merge ['arg', '=', 'val']
            new_args[-1] += f'={args[i + 1]}'
            del args[i + 1]
        elif arg.endswith('=') and i < len(args) - 1 and '=' not in args[i + 1]:  # merge ['arg=', 'val']
            new_args.append(f'{arg}{args[i + 1]}')
            del args[i + 1]
        elif arg.startswith('=') and i > 0:  # merge ['arg', '=val']
            new_args[-1] += arg
        else:
            new_args.append(arg)
    return new_args


def handle_yolo_hub(args: List[str]) -> None:
    """
    Handle Ultralytics HUB command-line interface (CLI) commands.

    This function processes Ultralytics HUB CLI commands such as login and logout.
    It should be called when executing a script with arguments related to HUB authentication.

    Args:
        args (List[str]): A list of command line arguments

    Example:
        ```bash
        python my_script.py hub login your_api_key
        ```
    """
    from ultralytics import hub

    if args[0] == 'login':
        key = args[1] if len(args) > 1 else ''
        # Log in to Ultralytics HUB using the provided API key
        hub.login(key)
    elif args[0] == 'logout':
        # Log out from Ultralytics HUB
        hub.logout()


def handle_yolo_settings(args: List[str]) -> None:
    """
    Handle YOLO settings command-line interface (CLI) commands.

    This function processes YOLO settings CLI commands such as reset.
    It should be called when executing a script with arguments related to YOLO settings management.

    Args:
        args (List[str]): A list of command line arguments for YOLO settings management.

    Example:
        ```bash
        python my_script.py yolo settings reset
        ```
    """
    url = 'https://docs.ultralytics.com/quickstart/#ultralytics-settings'  # help URL
    try:
        if any(args):
            if args[0] == 'reset':
                SETTINGS_YAML.unlink()  # delete the settings file
                SETTINGS.reset()  # create new settings
                LOGGER.info('Settings reset successfully')  # inform the user that settings have been reset
            else:  # save a new setting
                new = dict(parse_key_value_pair(a) for a in args)
                check_dict_alignment(SETTINGS, new)
                SETTINGS.update(new)

        LOGGER.info(f'💡 Learn about settings at {url}')
        yaml_print(SETTINGS_YAML)  # print the current settings
    except Exception as e:
        LOGGER.warning(f"WARNING ⚠️ settings error: '{e}'. Please see {url} for help.")


def parse_key_value_pair(pair):
    """Parse one 'key=value' pair and return key and value."""
    k, v = pair.split('=', 1)  # split on first '=' sign
    k, v = k.strip(), v.strip()  # remove spaces
    assert v, f"missing '{k}' value"
    return k, smart_value(v)


def smart_value(v):
    """Convert a string to an underlying type such as int, float, bool, etc."""
    v_lower = v.lower()
    if v_lower == 'none':
        return None
    elif v_lower == 'true':
        return True
    elif v_lower == 'false':
        return False
    else:
        with contextlib.suppress(Exception):
            return eval(v)
        return v


def entrypoint(debug=''):
    """
    This function is the ultralytics package entrypoint, it's responsible for parsing the command line arguments passed
    to the package.

    This function allows for:
    - passing mandatory YOLO args as a list of strings
    - specifying the task to be performed, either 'detect', 'segment' or 'classify'
    - specifying the mode, either 'train', 'val', 'test', or 'predict'
    - running special modes like 'checks'
    - passing overrides to the package's configuration

    It uses the package's default cfg and initializes it using the passed overrides.
    Then it calls the CLI function with the composed cfg
    """
    args = (debug.split(' ') if debug else sys.argv)[1:]
    if not args:  # no arguments passed
        LOGGER.info(CLI_HELP_MSG)
        return

    special = {
        'help': lambda: LOGGER.info(CLI_HELP_MSG),
        'checks': checks.collect_system_info,
        'version': lambda: LOGGER.info(__version__),
        'settings': lambda: handle_yolo_settings(args[1:]),
        'cfg': lambda: yaml_print(DEFAULT_CFG_PATH),
        'hub': lambda: handle_yolo_hub(args[1:]),
        'login': lambda: handle_yolo_hub(args),
        'copy-cfg': copy_default_cfg}
    full_args_dict = {**DEFAULT_CFG_DICT, **{k: None for k in TASKS}, **{k: None for k in MODES}, **special}

    # Define common misuses of special commands, i.e. -h, -help, --help
    special.update({k[0]: v for k, v in special.items()})  # singular
    special.update({k[:-1]: v for k, v in special.items() if len(k) > 1 and k.endswith('s')})  # singular
    special = {**special, **{f'-{k}': v for k, v in special.items()}, **{f'--{k}': v for k, v in special.items()}}

    overrides = {}  # basic overrides, i.e. imgsz=320
    for a in merge_equals_args(args):  # merge spaces around '=' sign
        if a.startswith('--'):
            LOGGER.warning(f"WARNING ⚠️ '{a}' does not require leading dashes '--', updating to '{a[2:]}'.")
            a = a[2:]
        if a.endswith(','):
            LOGGER.warning(f"WARNING ⚠️ '{a}' does not require trailing comma ',', updating to '{a[:-1]}'.")
            a = a[:-1]
        if '=' in a:
            try:
                k, v = parse_key_value_pair(a)
                if k == 'cfg' and v is not None:  # custom.yaml passed
                    LOGGER.info(f'Overriding {DEFAULT_CFG_PATH} with {v}')
                    overrides = {k: val for k, val in yaml_load(checks.check_yaml(v)).items() if k != 'cfg'}
                else:
                    overrides[k] = v
            except (NameError, SyntaxError, ValueError, AssertionError) as e:
                check_dict_alignment(full_args_dict, {a: ''}, e)

        elif a in TASKS:
            overrides['task'] = a
        elif a in MODES:
            overrides['mode'] = a
        elif a.lower() in special:
            special[a.lower()]()
            return
        elif a in DEFAULT_CFG_DICT and isinstance(DEFAULT_CFG_DICT[a], bool):
            overrides[a] = True  # auto-True for default bool args, i.e. 'yolo show' sets show=True
        elif a in DEFAULT_CFG_DICT:
            raise SyntaxError(f"'{colorstr('red', 'bold', a)}' is a valid YOLO argument but is missing an '=' sign "
                              f"to set its value, i.e. try '{a}={DEFAULT_CFG_DICT[a]}'\n{CLI_HELP_MSG}")
        else:
            check_dict_alignment(full_args_dict, {a: ''})

    # Check keys
    check_dict_alignment(full_args_dict, overrides)

    # Mode
    mode = overrides.get('mode')
    if mode is None:
        mode = DEFAULT_CFG.mode or 'predict'
        LOGGER.warning(f"WARNING ⚠️ 'mode' is missing. Valid modes are {MODES}. Using default 'mode={mode}'.")
    elif mode not in MODES:
        raise ValueError(f"Invalid 'mode={mode}'. Valid modes are {MODES}.\n{CLI_HELP_MSG}")

    # Task
    task = overrides.pop('task', None)
    if task:
        if task not in TASKS:
            raise ValueError(f"Invalid 'task={task}'. Valid tasks are {TASKS}.\n{CLI_HELP_MSG}")
        if 'model' not in overrides:
            overrides['model'] = TASK2MODEL[task]

    # Model
    model = overrides.pop('model', DEFAULT_CFG.model)
    if model is None:
        model = 'yolov8n.pt'
        LOGGER.warning(f"WARNING ⚠️ 'model' is missing. Using default 'model={model}'.")
    overrides['model'] = model
    stem = Path(model).stem.lower()
    if 'rtdetr' in stem:  # guess architecture
        from ultralytics import RTDETR
        model = RTDETR(model)  # no task argument
    elif 'fastsam' in stem:
        from ultralytics import FastSAM
        model = FastSAM(model)
    elif 'sam' in stem:
        from ultralytics import SAM
        model = SAM(model)
    else:
        from ultralytics import YOLO
        model = YOLO(model, task=task)
    if isinstance(overrides.get('pretrained'), str):
        model.load(overrides['pretrained'])

    # Task Update
    if task != model.task:
        if task:
            LOGGER.warning(f"WARNING ⚠️ conflicting 'task={task}' passed with 'task={model.task}' model. "
                           f"Ignoring 'task={task}' and updating to 'task={model.task}' to match model.")
        task = model.task

    # Mode
    if mode in ('predict', 'track') and 'source' not in overrides:
        overrides['source'] = DEFAULT_CFG.source or ASSETS
        LOGGER.warning(f"WARNING ⚠️ 'source' is missing. Using default 'source={overrides['source']}'.")
    elif mode in ('train', 'val'):
        if 'data' not in overrides and 'resume' not in overrides:
            overrides['data'] = TASK2DATA.get(task or DEFAULT_CFG.task, DEFAULT_CFG.data)
            LOGGER.warning(f"WARNING ⚠️ 'data' is missing. Using default 'data={overrides['data']}'.")
    elif mode == 'export':
        if 'format' not in overrides:
            overrides['format'] = DEFAULT_CFG.format or 'torchscript'
            LOGGER.warning(f"WARNING ⚠️ 'format' is missing. Using default 'format={overrides['format']}'.")

    # Run command in python
    getattr(model, mode)(**overrides)  # default args from model

    # Show help
    LOGGER.info(f'💡 Learn more at https://docs.ultralytics.com/modes/{mode}')


# Special modes --------------------------------------------------------------------------------------------------------
def copy_default_cfg():
    """Copy and create a new default configuration file with '_copy' appended to its name."""
    new_file = Path.cwd() / DEFAULT_CFG_PATH.name.replace('.yaml', '_copy.yaml')
    shutil.copy2(DEFAULT_CFG_PATH, new_file)
    LOGGER.info(f'{DEFAULT_CFG_PATH} copied to {new_file}\n'
                f"Example YOLO command with this new custom cfg:\n    yolo cfg='{new_file}' imgsz=320 batch=8")


if __name__ == '__main__':
    # Example: entrypoint(debug='yolo predict model=yolov8n.pt')
    entrypoint(debug='')<|MERGE_RESOLUTION|>--- conflicted
+++ resolved
@@ -71,13 +71,8 @@
                 'line_width', 'workspace', 'nbs', 'save_period')
 CFG_BOOL_KEYS = ('save', 'exist_ok', 'verbose', 'deterministic', 'single_cls', 'rect', 'cos_lr', 'overlap_mask', 'val',
                  'save_json', 'save_hybrid', 'half', 'dnn', 'plots', 'show', 'save_txt', 'save_conf', 'save_crop',
-<<<<<<< HEAD
                  'save_frames', 'show_labels', 'show_conf', 'visualize', 'augment', 'agnostic_nms', 'retina_masks',
-                 'boxes', 'keras', 'optimize', 'int8', 'dynamic', 'simplify', 'nms', 'profile')
-=======
-                 'show_labels', 'show_conf', 'visualize', 'augment', 'agnostic_nms', 'retina_masks', 'show_boxes',
-                 'keras', 'optimize', 'int8', 'dynamic', 'simplify', 'nms', 'profile')
->>>>>>> e361194d
+                 'show_boxes', 'keras', 'optimize', 'int8', 'dynamic', 'simplify', 'nms', 'profile')
 
 
 def cfg2dict(cfg):
