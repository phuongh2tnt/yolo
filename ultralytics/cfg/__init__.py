--- conflicted
+++ resolved
@@ -375,29 +375,7 @@
 
 
 def get_save_dir(args, name=None):
-<<<<<<< HEAD
     """Returns the directory path for saving outputs, derived from arguments or default settings."""
-=======
-    """
-    Returns the directory path for saving outputs, derived from arguments or default settings.
-
-    Args:
-        args (SimpleNamespace): Namespace object containing configurations such as 'project', 'name', 'task',
-            'mode', and 'save_dir'.
-        name (str | None): Optional name for the output directory. If not provided, it defaults to 'args.name'
-            or the 'args.mode'.
-
-    Returns:
-        (Path): Directory path where outputs should be saved.
-
-    Examples:
-        >>> from types import SimpleNamespace
-        >>> args = SimpleNamespace(project="my_project", task="detect", mode="train", exist_ok=True)
-        >>> save_dir = get_save_dir(args)
-        >>> print(save_dir)
-        my_project/detect/train
-    """
->>>>>>> 1cfe60e1
     if getattr(args, "save_dir", None):
         save_dir = args.save_dir
     else:
@@ -411,27 +389,7 @@
 
 
 def _handle_deprecation(custom):
-<<<<<<< HEAD
     """Handles deprecated configuration keys by mapping them to current equivalents with deprecation warnings."""
-=======
-    """
-    Handles deprecated configuration keys by mapping them to current equivalents with deprecation warnings.
-
-    Args:
-        custom (Dict): Configuration dictionary potentially containing deprecated keys.
-
-    Examples:
-        >>> custom_config = {"boxes": True, "hide_labels": "False", "line_thickness": 2}
-        >>> _handle_deprecation(custom_config)
-        >>> print(custom_config)
-        {'show_boxes': True, 'show_labels': True, 'line_width': 2}
-
-    Notes:
-        This function modifies the input dictionary in-place, replacing deprecated keys with their current
-        equivalents. It also handles value conversions where necessary, such as inverting boolean values for
-        'hide_labels' and 'hide_conf'.
-    """
->>>>>>> 1cfe60e1
     for key in custom.copy().keys():
         if key == "boxes":
             deprecation_warn(key, "show_boxes")
