--- conflicted
+++ resolved
@@ -913,22 +913,17 @@
     # Task
     task = overrides.pop("task", None)
     if task:
-<<<<<<< HEAD
-        if task not in TASKS:
-            if task == "track":
-                LOGGER.warning("WARNING ⚠️ invalid 'task=track', setting 'task=detect' and 'mode=track'. Valid tasks are {TASKS}.\n{CLI_HELP_MSG}.")
-                task, mode = "detect", "track"
-            else:
-                raise ValueError(f"Invalid 'task={task}'. Valid tasks are {TASKS}.\n{CLI_HELP_MSG}")
-=======
         if task == "classify" and mode == "track":
             raise ValueError(
                 f"❌ Classification doesn't support 'mode=track'. Valid modes for classification are"
                 f" {MODES - {'track'}}.\n{CLI_HELP_MSG}"
             )
         elif task not in TASKS:
-            raise ValueError(f"Invalid 'task={task}'. Valid tasks are {TASKS}.\n{CLI_HELP_MSG}")
->>>>>>> 9a89186b
+            if task == "track":
+                LOGGER.warning("WARNING ⚠️ invalid 'task=track', setting 'task=detect' and 'mode=track'. Valid tasks are {TASKS}.\n{CLI_HELP_MSG}.")
+                task, mode = "detect", "track"
+            else:
+                raise ValueError(f"Invalid 'task={task}'. Valid tasks are {TASKS}.\n{CLI_HELP_MSG}")
         if "model" not in overrides:
             overrides["model"] = TASK2MODEL[task]
 
