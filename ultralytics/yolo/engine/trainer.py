"""
Simple training loop; Boilerplate that could apply to any arbitrary neural network,
"""

import os
import subprocess
import time
from collections import defaultdict
from copy import deepcopy
from datetime import datetime
from pathlib import Path

import numpy as np
import torch
import torch.distributed as dist
import torch.nn as nn
from omegaconf import OmegaConf
from torch.cuda import amp
from torch.nn.parallel import DistributedDataParallel as DDP
from torch.optim import lr_scheduler
from tqdm import tqdm

import ultralytics.yolo.utils as utils
import ultralytics.yolo.utils.callbacks as callbacks
from ultralytics import __version__
from ultralytics.yolo.data.utils import check_dataset, check_dataset_yaml
from ultralytics.yolo.utils import LOGGER, ROOT, TQDM_BAR_FORMAT, colorstr
from ultralytics.yolo.utils.checks import check_file, print_args
from ultralytics.yolo.utils.configs import get_config
from ultralytics.yolo.utils.dist import ddp_cleanup, generate_ddp_command
from ultralytics.yolo.utils.files import get_latest_run, increment_path, save_yaml
from ultralytics.yolo.utils.torch_utils import ModelEMA, de_parallel, init_seeds, one_cycle, strip_optimizer

DEFAULT_CONFIG = ROOT / "yolo/utils/configs/default.yaml"
RANK = int(os.getenv('RANK', -1))


class BaseTrainer:

    def __init__(self, cfg=DEFAULT_CONFIG, overrides={}):
        self.args = get_config(cfg, overrides)
        self.check_resume()
        init_seeds(self.args.seed + 1 + RANK, deterministic=self.args.deterministic)

        self.console = LOGGER
        self.validator = None
        self.model = None
        self.callbacks = defaultdict(list)
        self.save_dir = increment_path(Path(self.args.project) / self.args.name, exist_ok=self.args.exist_ok)
        self.wdir = self.save_dir / 'weights'  # weights dir
        self.wdir.mkdir(parents=True, exist_ok=True)  # make dir
        self.last, self.best = self.wdir / 'last.pt', self.wdir / 'best.pt'  # checkpoint paths
        self.batch_size = self.args.batch_size
        self.epochs = self.args.epochs
        self.start_epoch = 0
        print_args(dict(self.args))

        # Save run settings
        save_yaml(self.save_dir / 'args.yaml', OmegaConf.to_container(self.args, resolve=True))

        # device
        self.device = utils.torch_utils.select_device(self.args.device, self.batch_size)
        self.amp = self.device.type != 'cpu'
        self.scaler = amp.GradScaler(enabled=self.amp)

        # Model and Dataloaders.
        self.model = self.args.model
        self.data = self.args.data
        if self.data.endswith(".yaml"):
            self.data = check_dataset_yaml(self.data)
        else:
            self.data = check_dataset(self.data)
        self.trainset, self.testset = self.get_dataset(self.data)
        self.ema = None

        # Optimization utils init
        self.lf = None
        self.scheduler = None

        # epoch level metrics
        self.best_fitness = None
        self.fitness = None
        self.loss = None
        self.tloss = None
        self.loss_names = None
        self.csv = self.save_dir / 'results.csv'

        for callback, func in callbacks.default_callbacks.items():
            self.add_callback(callback, func)
        if RANK in {0, -1}:
            callbacks.add_integration_callbacks(self)

    def add_callback(self, onevent: str, callback):
        """
        appends the given callback
        """
        self.callbacks[onevent].append(callback)

    def set_callback(self, onevent: str, callback):
        """
        overrides the existing callbacks with the given callback
        """
        self.callbacks[onevent] = [callback]

    def trigger_callbacks(self, onevent: str):
        for callback in self.callbacks.get(onevent, []):
            callback(self)

    def train(self):
        world_size = torch.cuda.device_count()
        if world_size > 1 and "LOCAL_RANK" not in os.environ:
            command = generate_ddp_command(world_size, self)
            print('DDP command: ', command)
            try:
                subprocess.run(command)
            except Exception as e:
                self.console(e)
            finally:
                ddp_cleanup(command, self)
        else:
            self._do_train(int(os.getenv("RANK", -1)), world_size)

    def _setup_ddp(self, rank, world_size):
        # os.environ['MASTER_ADDR'] = 'localhost'
        # os.environ['MASTER_PORT'] = '9020'
        torch.cuda.set_device(rank)
        self.device = torch.device('cuda', rank)
        self.console.info(f"RANK - WORLD_SIZE - DEVICE: {rank} - {world_size} - {self.device} ")
        dist.init_process_group("nccl" if dist.is_nccl_available() else "gloo", rank=rank, world_size=world_size)

    def _setup_train(self, rank, world_size):
        """
        Builds dataloaders and optimizer on correct rank process
        """
        # model
        self.trigger_callbacks("on_pretrain_routine_start")
        ckpt = self.setup_model()
        self.model = self.model.to(self.device)
        self.set_model_attributes()
        if world_size > 1:
            self.model = DDP(self.model, device_ids=[rank])
        # Optimizer
        self.accumulate = max(round(self.args.nbs / self.batch_size), 1)  # accumulate loss before optimizing
        self.args.weight_decay *= self.batch_size * self.accumulate / self.args.nbs  # scale weight_decay
        self.optimizer = build_optimizer(model=self.model,
                                         name=self.args.optimizer,
                                         lr=self.args.lr0,
                                         momentum=self.args.momentum,
                                         decay=self.args.weight_decay)
        # Scheduler
        if self.args.cos_lr:
            self.lf = one_cycle(1, self.args.lrf, self.epochs)  # cosine 1->hyp['lrf']
        else:
            self.lf = lambda x: (1 - x / self.epochs) * (1.0 - self.args.lrf) + self.args.lrf  # linear
        self.scheduler = lr_scheduler.LambdaLR(self.optimizer, lr_lambda=self.lf)
        self.resume_training(ckpt)
        self.scheduler.last_epoch = self.start_epoch - 1  # do not move

        # dataloaders
        batch_size = self.batch_size // world_size if world_size > 1 else self.batch_size
        self.train_loader = self.get_dataloader(self.trainset, batch_size=batch_size, rank=rank, mode="train")
        if rank in {0, -1}:
            self.test_loader = self.get_dataloader(self.testset, batch_size=batch_size * 2, rank=-1, mode="val")
            self.validator = self.get_validator()
            metric_keys = self.validator.metric_keys + self.label_loss_items(prefix="val")
            self.metrics = dict(zip(metric_keys, [0] * len(metric_keys)))  # TODO: init metrics for plot_results()?
            self.ema = ModelEMA(self.model)
        self.trigger_callbacks("on_pretrain_routine_end")

    def _do_train(self, rank=-1, world_size=1):
        if world_size > 1:
            self._setup_ddp(rank, world_size)

        self._setup_train(rank, world_size)

        self.epoch_time = None
        self.epoch_time_start = time.time()
        self.train_time_start = time.time()
        nb = len(self.train_loader)  # number of batches
        nw = max(round(self.args.warmup_epochs * nb), 100)  # number of warmup iterations
        last_opt_step = -1
        self.trigger_callbacks("on_train_start")
        self.log(f"Image sizes {self.args.imgsz} train, {self.args.imgsz} val\n"
                 f'Using {self.train_loader.num_workers * (world_size or 1)} dataloader workers\n'
                 f"Logging results to {colorstr('bold', self.save_dir)}\n"
                 f"Starting training for {self.epochs} epochs...")
        for epoch in range(self.start_epoch, self.epochs):
            self.epoch = epoch
            self.trigger_callbacks("on_train_epoch_start")
            self.model.train()
            if rank != -1:
                self.train_loader.sampler.set_epoch(epoch)
            pbar = enumerate(self.train_loader)
            if rank in {-1, 0}:
                self.console.info(self.progress_string())
                pbar = tqdm(enumerate(self.train_loader), total=len(self.train_loader), bar_format=TQDM_BAR_FORMAT)
            self.tloss = None
            self.optimizer.zero_grad()
            for i, batch in pbar:
                self.trigger_callbacks("on_train_batch_start")

                # update dataloader attributes (optional)
                if epoch == (self.epochs - self.args.close_mosaic) and hasattr(self.train_loader.dataset, 'mosaic'):
                    LOGGER.info("Closing dataloader mosaic")
                    self.train_loader.dataset.mosaic = False

                # warmup
                ni = i + nb * epoch
                if ni <= nw:
                    xi = [0, nw]  # x interp
                    self.accumulate = max(1, np.interp(ni, xi, [1, self.args.nbs / self.batch_size]).round())
                    for j, x in enumerate(self.optimizer.param_groups):
                        # bias lr falls from 0.1 to lr0, all other lrs rise from 0.0 to lr0
                        x['lr'] = np.interp(
                            ni, xi, [self.args.warmup_bias_lr if j == 0 else 0.0, x['initial_lr'] * self.lf(epoch)])
                        if 'momentum' in x:
                            x['momentum'] = np.interp(ni, xi, [self.args.warmup_momentum, self.args.momentum])

                # forward
                with torch.cuda.amp.autocast(self.amp):
                    batch = self.preprocess_batch(batch)
                    preds = self.model(batch["img"])
                    self.loss, self.loss_items = self.criterion(preds, batch)
                    if rank != -1:
                        self.loss *= world_size
                    self.tloss = (self.tloss * i + self.loss_items) / (i + 1) if self.tloss is not None \
                        else self.loss_items

                # backward
                self.scaler.scale(self.loss).backward()

                # optimize - https://pytorch.org/docs/master/notes/amp_examples.html
                if ni - last_opt_step >= self.accumulate:
                    self.optimizer_step()
                    last_opt_step = ni

                # log
                mem = f'{torch.cuda.memory_reserved() / 1E9 if torch.cuda.is_available() else 0:.3g}G'  # (GB)
                loss_len = self.tloss.shape[0] if len(self.tloss.size()) else 1
                losses = self.tloss if loss_len > 1 else torch.unsqueeze(self.tloss, 0)
                if rank in {-1, 0}:
                    pbar.set_description(
                        ('%11s' * 2 + '%11.4g' * (2 + loss_len)) %
                        (f'{epoch + 1}/{self.epochs}', mem, *losses, batch["cls"].shape[0], batch["img"].shape[-1]))
                    self.trigger_callbacks('on_batch_end')
                    if self.args.plots and ni < 3:
                        self.plot_training_samples(batch, ni)

                self.trigger_callbacks("on_train_batch_end")

            lr = {f"lr{ir}": x['lr'] for ir, x in enumerate(self.optimizer.param_groups)}  # for loggers
            self.scheduler.step()
            self.trigger_callbacks("on_train_epoch_end")

            if rank in {-1, 0}:
                # validation
                self.trigger_callbacks('on_val_start')
                self.ema.update_attr(self.model, include=['yaml', 'nc', 'args', 'names', 'stride', 'class_weights'])
                final_epoch = (epoch + 1 == self.epochs)
                if not self.args.noval or final_epoch:
                    self.metrics, self.fitness = self.validate()
                self.trigger_callbacks('on_val_end')
                self.save_metrics(metrics={**self.label_loss_items(self.tloss), **self.metrics, **lr})

                # save model
                if (not self.args.nosave) or (epoch + 1 == self.epochs):
                    self.save_model()
                    self.trigger_callbacks('on_model_save')

            tnow = time.time()
            self.epoch_time = tnow - self.epoch_time_start
            self.epoch_time_start = tnow

            # TODO: termination condition

        if rank in {-1, 0}:
            # do the last evaluation with best.pt
            self.log(f'\n{epoch - self.start_epoch + 1} epochs completed in '
                     f'{(time.time() - self.train_time_start) / 3600:.3f} hours.')
            self.final_eval()
            if self.args.plots:
                self.plot_metrics()
            self.log(f"Results saved to {colorstr('bold', self.save_dir)}")
            self.trigger_callbacks('on_train_end')
        torch.cuda.empty_cache()
        self.trigger_callbacks('teardown')

    def save_model(self):
        ckpt = {
            'epoch': self.epoch,
            'best_fitness': self.best_fitness,
            'model': deepcopy(de_parallel(self.model)).half(),
            'ema': deepcopy(self.ema.ema).half(),
            'updates': self.ema.updates,
            'optimizer': self.optimizer.state_dict(),
            'train_args': self.args,
            'date': datetime.now().isoformat(),
            'version': __version__}

        # Save last, best and delete
        torch.save(ckpt, self.last)
        if self.best_fitness == self.fitness:
            torch.save(ckpt, self.best)
        del ckpt

    def get_dataset(self, data):
        """
        Get train, val path from data dict if it exists. Returns None if data format is not recognized
        """
        return data["train"], data.get("val") or data.get("test")

    def setup_model(self):
        """
        load/create/download model for any task
        """
        if isinstance(self.model, torch.nn.Module):  # if loaded model is passed
            return
            # We should improve the code flow here. This function looks hacky
        model = self.model
        pretrained = not (str(model).endswith(".yaml"))
        # config
        if not pretrained:
            model = check_file(model)
        ckpt = self.load_ckpt(model) if pretrained else None
        self.model = self.load_model(model_cfg=None if pretrained else model, weights=ckpt)  # model
        return ckpt

    def load_ckpt(self, ckpt):
        return torch.load(ckpt, map_location='cpu')

    def optimizer_step(self):
        self.scaler.unscale_(self.optimizer)  # unscale gradients
        torch.nn.utils.clip_grad_norm_(self.model.parameters(), max_norm=10.0)  # clip gradients
        self.scaler.step(self.optimizer)
        self.scaler.update()
        self.optimizer.zero_grad()
        if self.ema:
            self.ema.update(self.model)

    def preprocess_batch(self, batch):
        """
        Allows custom preprocessing model inputs and ground truths depending on task type
        """
        return batch

    def validate(self):
        """
        Runs validation on test set using self.validator.
        # TODO: discuss validator class. Enforce that a validator metrics dict should contain
        "fitness" metric.
        """
        metrics = self.validator(self)
        fitness = metrics.pop("fitness", -self.loss.detach().cpu().numpy())  # use loss as fitness measure if not found
        if not self.best_fitness or self.best_fitness < fitness:
            self.best_fitness = fitness
        return metrics, fitness

    def log(self, text, rank=-1):
        """
        Logs the given text to given ranks process if provided, otherwise logs to all ranks
        :param text: text to log
        :param rank: List[Int]

        """
        if rank in {-1, 0}:
            self.console.info(text)

    def load_model(self, model_cfg=None, weights=None, verbose=True):
        raise NotImplementedError("This task trainer doesn't support loading cfg files")

    def get_validator(self):
        raise NotImplementedError("get_validator function not implemented in trainer")

    def get_dataloader(self, dataset_path, batch_size=16, rank=0):
        """
        Returns dataloader derived from torch.data.Dataloader
        """
        raise NotImplementedError("get_dataloader function not implemented in trainer")

    def criterion(self, preds, batch):
        """
        Returns loss and individual loss items as Tensor
        """
        raise NotImplementedError("criterion function not implemented in trainer")

    def label_loss_items(self, loss_items=None, prefix="train"):
        """
        Returns a loss dict with labelled training loss items tensor
        """
        # Not needed for classification but necessary for segmentation & detection
        return {"loss": loss_items} if loss_items is not None else ["loss"]

    def set_model_attributes(self):
        """
        To set or update model parameters before training.
        """
        self.model.names = self.data["names"]

    def build_targets(self, preds, targets):
        pass

    def progress_string(self):
        return ""

    # TODO: may need to put these following functions into callback
    def plot_training_samples(self, batch, ni):
        pass

    def save_metrics(self, metrics):
        keys, vals = list(metrics.keys()), list(metrics.values())
        n = len(metrics) + 1  # number of cols
        s = '' if self.csv.exists() else (('%23s,' * n % tuple(['epoch'] + keys)).rstrip(',') + '\n')  # header
        with open(self.csv, 'a') as f:
            f.write(s + ('%23.5g,' * n % tuple([self.epoch] + vals)).rstrip(',') + '\n')

    def plot_metrics(self):
        pass

    def final_eval(self):
        for f in self.last, self.best:
            if f.exists():
                strip_optimizer(f)  # strip optimizers
                if f is self.best:
                    self.console.info(f'\nValidating {f}...')
<<<<<<< HEAD
                    # self.ema.ema = None  # do not val EMA
                    # self.model = self.load_model(weights=torch.load(f, map_location='cpu'), verbose=False)\
                    #     .to(self.device).float()
                    # self.validate()
                    self.metrics = self.validator(model=f)
                    self.metrics.pop('fitness', None)
                    self.trigger_callbacks('on_val_end')
=======
                    self.validator(model=self.best)
>>>>>>> 1bcc630f

    def check_resume(self):
        resume = self.args.resume
        if resume:
            last = Path(check_file(resume) if isinstance(resume, str) else get_latest_run())
            args_yaml = last.parent.parent / 'args.yaml'  # train options yaml
            if args_yaml.is_file():
                args = get_config(args_yaml)  # replace
            args.model, args.resume, args.exist_ok = str(last), True, True  # reinstate
            self.args = args

    def resume_training(self, ckpt):
        if ckpt is None:
            return
        best_fitness = 0.0
        start_epoch = ckpt['epoch'] + 1
        if ckpt['optimizer'] is not None:
            self.optimizer.load_state_dict(ckpt['optimizer'])  # optimizer
            best_fitness = ckpt['best_fitness']
        if self.ema and ckpt.get('ema'):
            self.ema.ema.load_state_dict(ckpt['ema'].float().state_dict())  # EMA
            self.ema.updates = ckpt['updates']
        if self.args.resume:
            assert start_epoch > 0, f'{self.args.model} training to {self.epochs} epochs is finished, nothing to resume.\n' \
                                    f"Start a new training without --resume, i.e. 'yolo task=... mode=train model={self.args.model}'"
            LOGGER.info(
                f'Resuming training from {self.args.model} from epoch {start_epoch} to {self.epochs} total epochs')
        if self.epochs < start_epoch:
            LOGGER.info(
                f"{self.model} has been trained for {ckpt['epoch']} epochs. Fine-tuning for {self.epochs} more epochs.")
            self.epochs += ckpt['epoch']  # finetune additional epochs
        self.best_fitness = best_fitness
        self.start_epoch = start_epoch


def build_optimizer(model, name='Adam', lr=0.001, momentum=0.9, decay=1e-5):
    # TODO: 1. docstring with example? 2. Move this inside Trainer? or utils?
    # YOLOv5 3-param group optimizer: 0) weights with decay, 1) weights no decay, 2) biases no decay
    g = [], [], []  # optimizer parameter groups
    bn = tuple(v for k, v in nn.__dict__.items() if 'Norm' in k)  # normalization layers, i.e. BatchNorm2d()
    for v in model.modules():
        if hasattr(v, 'bias') and isinstance(v.bias, nn.Parameter):  # bias (no decay)
            g[2].append(v.bias)
        if isinstance(v, bn):  # weight (no decay)
            g[1].append(v.weight)
        elif hasattr(v, 'weight') and isinstance(v.weight, nn.Parameter):  # weight (with decay)
            g[0].append(v.weight)

    if name == 'Adam':
        optimizer = torch.optim.Adam(g[2], lr=lr, betas=(momentum, 0.999))  # adjust beta1 to momentum
    elif name == 'AdamW':
        optimizer = torch.optim.AdamW(g[2], lr=lr, betas=(momentum, 0.999), weight_decay=0.0)
    elif name == 'RMSProp':
        optimizer = torch.optim.RMSprop(g[2], lr=lr, momentum=momentum)
    elif name == 'SGD':
        optimizer = torch.optim.SGD(g[2], lr=lr, momentum=momentum, nesterov=True)
    else:
        raise NotImplementedError(f'Optimizer {name} not implemented.')

    optimizer.add_param_group({'params': g[0], 'weight_decay': decay})  # add g0 with weight_decay
    optimizer.add_param_group({'params': g[1], 'weight_decay': 0.0})  # add g1 (BatchNorm2d weights)
    LOGGER.info(f"{colorstr('optimizer:')} {type(optimizer).__name__}(lr={lr}) with parameter groups "
                f"{len(g[1])} weight(decay=0.0), {len(g[0])} weight(decay={decay}), {len(g[2])} bias")
    return optimizer<|MERGE_RESOLUTION|>--- conflicted
+++ resolved
@@ -422,17 +422,9 @@
                 strip_optimizer(f)  # strip optimizers
                 if f is self.best:
                     self.console.info(f'\nValidating {f}...')
-<<<<<<< HEAD
-                    # self.ema.ema = None  # do not val EMA
-                    # self.model = self.load_model(weights=torch.load(f, map_location='cpu'), verbose=False)\
-                    #     .to(self.device).float()
-                    # self.validate()
                     self.metrics = self.validator(model=f)
                     self.metrics.pop('fitness', None)
                     self.trigger_callbacks('on_val_end')
-=======
-                    self.validator(model=self.best)
->>>>>>> 1bcc630f
 
     def check_resume(self):
         resume = self.args.resume
