<<<<<<< HEAD


=======
>>>>>>> 14908d57
"""
Simple training loop; Boilerplate that could apply to any arbitrary neural network,
so nothing in this file really has anything to do with GPT specifically.
"""

import logging
import os
import time
from collections import defaultdict
from datetime import datetime
from pathlib import Path
from typing import Union

import torch
import torch.distributed as dist
import torch.multiprocessing as mp
import torch.nn as nn
from omegaconf import DictConfig, OmegaConf
from torch.cuda import amp
from torch.nn.parallel import DistributedDataParallel as DDP
from tqdm import tqdm

import ultralytics.yolo.utils as utils

LOGGER = logging.getLogger()
CONFIG_PATH_REL = "../utils/configs"
CONFIG_PATH_ABS = Path(__file__).parents[1] / "utils/configs"
DEFAULT_CONFIG = "defaults.yaml"


class BaseTrainer:

    def __init__(
            self,
            model: str,
            data: str,
            criterion,  # Should we create out own base loss classes? yolo.losses -> v8.losses.clfLoss
            validator=None,
            config=CONFIG_PATH_ABS / DEFAULT_CONFIG):
        self.console = LOGGER
        self.model = model
        self.data = data
        self.criterion = criterion  # ComputeLoss object TODO: create yolo.Loss classes
        self.validator = val  # Dummy validator
        self.callbacks = defaultdict(list)
        self.train, self.hyps = self._get_config(config)
        self.console.info(f"Training config: \n train: \n {self.train} \n hyps: \n {self.hyps}")  # to debug
        # Directories
        self.save_dir = utils.increment_path(Path(self.train.project) / self.train.name, exist_ok=self.train.exist_ok)
        self.wdir = self.save_dir / 'weights'
        self.wdir.mkdir(parents=True, exist_ok=True)  # make dir
        self.last, self.best = self.wdir / 'last.pt', self.wdir / 'best.pt'

        # Save run settings
        utils.save_yaml(self.save_dir / 'train.yaml', OmegaConf.to_container(self.train, resolve=True))

        # device
        self.device = utils.select_device(self.train.device, self.train.batch_size)
        self.console.info(f"running on device {self.device}")
        self.scaler = amp.GradScaler(enabled=self.device != "CPU")

        # Model and Dataloaders. TBD: Should we move this inside trainer?
        self.trainset, self.testset = self.get_dataset()  # initialize dataset before as nc is needed for model
        self.model = self.get_model()
        self.model = self.model.to(self.device)

        # epoch level metrics
        self.metrics = {}  # handle metrics returned by validator
        self.best_fitness = None
        self.fitness = None
        self.loss = None

    def _get_config(self, config: Union[str, Path, DictConfig] = None):
        """
        Accepts yaml file name or DictConfig containing experiment configuration.
        Returns train and hyps namespace
        :param conf: Optional file name or DictConfig object
        """
        try:
            if isinstance(config, str) or isinstance(config, Path):
                config = OmegaConf.load(config)
            return config.train, config.hyps
        except KeyError:
            raise Exception("Missing key(s) in config")

    def add_callback(self, onevent: str, callback):
        self.callbacks[onevent].append(callback)

    def set_callback(self, onevent: str, callback):
        self.callbacks[onevent] = [callback]

    def trigger_callbacks(self, onevent: str):
        for callback in self.callbacks.get(onevent, []):
            callback(self)

    def run(self):
        world_size = torch.cuda.device_count()
        if world_size > 1:
            mp.spawn(self._do_train, args=(world_size,), nprocs=world_size, join=True)
        else:
            self._do_train(-1, 1)

    def _setup_ddp(self, rank, world_size):
        os.environ['MASTER_ADDR'] = 'localhost'
        os.environ['MASTER_PORT'] = '8005'
        torch.cuda.set_device(rank)
        self.device = torch.device('cuda', rank)
        print(f"RANK - WORLD_SIZE - DEVICE: {rank} - {world_size} - {self.device} ")

        dist.init_process_group("nccl" if dist.is_nccl_available() else "gloo", rank=rank, world_size=world_size)
        self.model = self.model.to(self.device)
        self.model = DDP(self.model, device_ids=[rank])
        self.train.batch_size = self.train.batch_size // world_size

    def _setup_train(self, rank):
        '''
        Builds dataloaders and optimizer on correct rank process
        '''
        self.optimizer = build_optimizer(model=self.model,
                                         name=self.train.optimizer,
                                         lr=self.hyps.lr0,
                                         momentum=self.hyps.momentum,
                                         decay=self.hyps.weight_decay)
        self.train_loader = self.get_dataloader(self.trainset, batch_size=self.train.batch_size, rank=rank)
        print("created trainloader : ", rank)
        if rank in {0, -1}:
<<<<<<< HEAD
            self.test_loader = self.get_dataloader(self.testset,
                                                   batch_size=self.train.batch_size*2,
                                                   rank=rank)
            print("created testloader :" , rank)
    
=======
            self.test_loader = self.get_dataloader(self.testset, batch_size=self.train.batch_size, rank=rank)
            print("created testloader :", rank)

>>>>>>> 14908d57
    def _do_train(self, rank, world_size):
        if world_size > 1:
            self._setup_ddp(rank, world_size)

        # callback hook. before_train
        self._setup_train(rank)

        self.epoch = 1
        self.epoch_time = None
        self.epoch_time_start = time.time()
        self.train_time_start = time.time()
        print("Starting train on : " , self.device)
        for epoch in range(self.train.epochs):
            # callback hook. on_epoch_start
            self.model.train()
            pbar = enumerate(self.train_loader)
            if rank in {-1, 0}:
                pbar = tqdm(enumerate(self.train_loader),
                            total=len(self.train_loader),
                            bar_format='{l_bar}{bar:10}{r_bar}{bar:-10b}')
            tloss = 0
            for i, (images, labels) in pbar:
                # callback hook. on_batch_start
                # forward
                images, labels = self.preprocess_batch(images, labels)
                self.loss = self.criterion(self.model(images), labels)
                tloss = (tloss * i + self.loss.item()) / (i + 1)

                # backward
                self.model.zero_grad(set_to_none=True)
                self.scaler.scale(self.loss).backward()

                # optimize
                self.optimizer_step()
                self.trigger_callbacks('on_batch_end')

                # log
                mem = '%.3gG' % (torch.cuda.memory_reserved() / 1E9 if torch.cuda.is_available() else 0)  # (GB)
                pbar.desc = f"{f'{epoch + 1}/{self.train.epochs}':>10}{mem:>10}{tloss:>12.3g}" + ' ' * 36

            if rank in [-1, 0]:
                # validation
                # callback: on_val_start()
                self.validate()
                # callback: on_val_end()

                # save model
                if (not self.train.nosave) or (self.epoch + 1 == self.train.epochs):
                    self.save_model()
                    # callback; on_model_save

            self.epoch += 1
            tnow = time.time()
            self.epoch_time = tnow - self.epoch_time_start
            self.epoch_time_start = tnow

            # TODO: termination condition

        self.log(f"\nTraining complete ({(time.time() - self.train_time_start) / 3600:.3f} hours) \
                            \n{self.usage_help()}")
        # callback; on_train_end
        dist.destroy_process_group() if world_size != 1 else None

    def save_model(self):
        ckpt = {
            'epoch': self.epoch,
            'best_fitness': self.best_fitness,
            'model': None,  # deepcopy(ema.ema).half(),  # deepcopy(de_parallel(model)).half(),
            'ema': None,  # deepcopy(ema.ema).half(),
            'updates': None,  # ema.updates,
            'optimizer': None,  # optimizer.state_dict(),
            'train_args': self.train,
            'date': datetime.now().isoformat()}

        # Save last, best and delete
        torch.save(ckpt, self.last)
        if self.best_fitness == self.fitness:
            torch.save(ckpt, self.best)
        del ckpt

    def get_dataloader(self, path):
        """
        Returns dataloader derived from torch.data.Dataloader
        """
        pass

    def get_dataset(self):
        """
        Uses self.dataset to download the dataset if needed and verify it.
        Returns train and val split datasets
        """
        pass

    def get_model(self):
        """
        Uses self.model to load/create/download dataset for any task
        """
        pass

    def set_criterion(self, criterion):
        """
        :param criterion: yolo.Loss object.
        """
        self.criterion = criterion

    def optimizer_step(self):
        self.scaler.unscale_(self.optimizer)  # unscale gradients
        torch.nn.utils.clip_grad_norm_(self.model.parameters(), max_norm=10.0)  # clip gradients
        self.scaler.step(self.optimizer)
        self.scaler.update()
        self.optimizer.zero_grad()

    def preprocess_batch(self, images, labels):
        """
        Allows custom preprocessing model inputs and ground truths depeding on task type
        """
        return images.to(self.device, non_blocking=True), labels.to(self.device)

    def validate(self):
        """
        Runs validation on test set using self.validator.
        # TODO: discuss validator class. Enforce that a validator metrics dict should contain
        "fitness" metric.
        """
        self.metrics = self.validator(self)
        self.fitness = self.metrics.get("fitness") or (-self.loss)  # use loss as fitness measure if not found
        if not self.best_fitness or self.best_fitness < self.fitness:
            self.best_fitness = self.fitness

    def progress_string(self):
        """
        Returns progress string depending on task type.
        """
        pass

    def usage_help(self):
        """
        Returns usage functionality. gets printed to the console after training.
        """
        pass

    def log(self, text, rank=-1):
        """
        Logs the given text to given ranks process if provided, otherwise logs to all ranks
        :param rank: List[Int]

        """
        if rank in {-1, 0}:
            self.console.info(text)

def build_optimizer(model, name='Adam', lr=0.001, momentum=0.9, decay=1e-5):
    # TODO: 1. docstring with example? 2. Move this inside Trainer? or utils?
    # YOLOv5 3-param group optimizer: 0) weights with decay, 1) weights no decay, 2) biases no decay
    g = [], [], []  # optimizer parameter groups
    bn = tuple(v for k, v in nn.__dict__.items() if 'Norm' in k)  # normalization layers, i.e. BatchNorm2d()
    for v in model.modules():
        if hasattr(v, 'bias') and isinstance(v.bias, nn.Parameter):  # bias (no decay)
            g[2].append(v.bias)
        if isinstance(v, bn):  # weight (no decay)
            g[1].append(v.weight)
        elif hasattr(v, 'weight') and isinstance(v.weight, nn.Parameter):  # weight (with decay)
            g[0].append(v.weight)

    if name == 'Adam':
        optimizer = torch.optim.Adam(g[2], lr=lr, betas=(momentum, 0.999))  # adjust beta1 to momentum
    elif name == 'AdamW':
        optimizer = torch.optim.AdamW(g[2], lr=lr, betas=(momentum, 0.999), weight_decay=0.0)
    elif name == 'RMSProp':
        optimizer = torch.optim.RMSprop(g[2], lr=lr, momentum=momentum)
    elif name == 'SGD':
        optimizer = torch.optim.SGD(g[2], lr=lr, momentum=momentum, nesterov=True)
    else:
        raise NotImplementedError(f'Optimizer {name} not implemented.')

    optimizer.add_param_group({'params': g[0], 'weight_decay': decay})  # add g0 with weight_decay
    optimizer.add_param_group({'params': g[1], 'weight_decay': 0.0})  # add g1 (BatchNorm2d weights)
    LOGGER.info(f"{'optimizer:'} {type(optimizer).__name__}(lr={lr}) with parameter groups "
                f"{len(g[1])} weight(decay=0.0), {len(g[0])} weight(decay={decay}), {len(g[2])} bias")
    return optimizer


# Dummy validator
def val(trainer: BaseTrainer):
    trainer.console.info("validating")
    return {"metric_1": 0.1, "metric_2": 0.2, "fitness": 1}<|MERGE_RESOLUTION|>--- conflicted
+++ resolved
@@ -1,8 +1,3 @@
-<<<<<<< HEAD
-
-
-=======
->>>>>>> 14908d57
 """
 Simple training loop; Boilerplate that could apply to any arbitrary neural network,
 so nothing in this file really has anything to do with GPT specifically.
@@ -129,17 +124,12 @@
         self.train_loader = self.get_dataloader(self.trainset, batch_size=self.train.batch_size, rank=rank)
         print("created trainloader : ", rank)
         if rank in {0, -1}:
-<<<<<<< HEAD
+            print(" Creating testloader rank :", rank)
             self.test_loader = self.get_dataloader(self.testset,
                                                    batch_size=self.train.batch_size*2,
                                                    rank=rank)
             print("created testloader :" , rank)
-    
-=======
-            self.test_loader = self.get_dataloader(self.testset, batch_size=self.train.batch_size, rank=rank)
-            print("created testloader :", rank)
-
->>>>>>> 14908d57
+
     def _do_train(self, rank, world_size):
         if world_size > 1:
             self._setup_ddp(rank, world_size)
