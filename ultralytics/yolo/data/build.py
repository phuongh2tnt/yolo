# Ultralytics YOLO 🚀, GPL-3.0 license

import os
import random
from pathlib import Path

import numpy as np
import torch
from PIL import Image
from torch.utils.data import DataLoader, dataloader, distributed

from ultralytics.yolo.data.dataloaders.stream_loaders import (LOADERS, LoadImages, LoadPilAndNumpy, LoadScreenshots,
                                                              LoadStreams, SourceTypes, autocast_list)
from ultralytics.yolo.data.utils import IMG_FORMATS, VID_FORMATS
from ultralytics.yolo.utils.checks import check_file

from ..utils import LOGGER, colorstr
from ..utils.torch_utils import torch_distributed_zero_first
from .dataset import ClassificationDataset, YOLODataset
from .utils import PIN_MEMORY, RANK


class InfiniteDataLoader(dataloader.DataLoader):
    """Dataloader that reuses workers

    Uses same syntax as vanilla DataLoader
    """

    def __init__(self, *args, **kwargs):
        super().__init__(*args, **kwargs)
        object.__setattr__(self, 'batch_sampler', _RepeatSampler(self.batch_sampler))
        self.iterator = super().__iter__()

    def __len__(self):
        return len(self.batch_sampler.sampler)

    def __iter__(self):
        for _ in range(len(self)):
            yield next(self.iterator)


class _RepeatSampler:
    """Sampler that repeats forever

    Args:
        sampler (Sampler)
    """

    def __init__(self, sampler):
        self.sampler = sampler

    def __iter__(self):
        while True:
            yield from iter(self.sampler)


def seed_worker(worker_id):
    # Set dataloader worker seed https://pytorch.org/docs/stable/notes/randomness.html#dataloader
    worker_seed = torch.initial_seed() % 2 ** 32
    np.random.seed(worker_seed)
    random.seed(worker_seed)


<<<<<<< HEAD
def build_dataloader(cfg, batch, img_path, stride=32, rect=False, names=None, rank=-1, mode="train", *, transforms=None):
    assert mode in ["train", "val"]
    shuffle = mode == "train"
=======
def build_dataloader(cfg, batch, img_path, stride=32, rect=False, names=None, rank=-1, mode='train'):
    assert mode in ['train', 'val']
    shuffle = mode == 'train'
>>>>>>> 3ea65941
    if cfg.rect and shuffle:
        LOGGER.warning("WARNING ⚠️ 'rect=True' is incompatible with DataLoader shuffle, setting shuffle=False")
        shuffle = False
    with torch_distributed_zero_first(rank):  # init dataset *.cache only once if DDP
        dataset = YOLODataset(
            img_path=img_path,
            imgsz=cfg.imgsz,
            batch_size=batch,
<<<<<<< HEAD
            augment=(mode == "train") or ((mode == "val") and (transforms is not None)),  # augmentation
=======
            augment=mode == 'train',  # augmentation
>>>>>>> 3ea65941
            hyp=cfg,  # TODO: probably add a get_hyps_from_cfg function
            rect=cfg.rect or rect,  # rectangular batches
            cache=cfg.cache or None,
            single_cls=cfg.single_cls or False,
            stride=int(stride),
<<<<<<< HEAD
            pad=0.0 if mode == "train" else 0.5,
            prefix=colorstr(f"{mode}: "),
            use_segments=cfg.task == "segment",
            use_keypoints=cfg.task == "keypoint",
            names=names,
            transforms=transforms,)
=======
            pad=0.0 if mode == 'train' else 0.5,
            prefix=colorstr(f'{mode}: '),
            use_segments=cfg.task == 'segment',
            use_keypoints=cfg.task == 'keypoint',
            names=names)
>>>>>>> 3ea65941

    batch = min(batch, len(dataset))
    nd = torch.cuda.device_count()  # number of CUDA devices
    workers = cfg.workers if mode == 'train' else cfg.workers * 2
    nw = min([os.cpu_count() // max(nd, 1), batch if batch > 1 else 0, workers])  # number of workers
    sampler = None if rank == -1 else distributed.DistributedSampler(dataset, shuffle=shuffle)
    loader = DataLoader if cfg.image_weights or cfg.close_mosaic else InfiniteDataLoader  # allow attribute updates
    generator = torch.Generator()
    generator.manual_seed(6148914691236517205 + RANK)
    return loader(dataset=dataset,
                  batch_size=batch,
                  shuffle=shuffle and sampler is None,
                  num_workers=nw,
                  sampler=sampler,
                  pin_memory=PIN_MEMORY,
                  collate_fn=getattr(dataset, 'collate_fn', None),
                  worker_init_fn=seed_worker,
                  generator=generator), dataset


# build classification
# TODO: using cfg like `build_dataloader`
def build_classification_dataloader(path,
                                    imgsz=224,
                                    batch_size=16,
                                    augment=True,
                                    cache=False,
                                    rank=-1,
                                    workers=8,
                                    shuffle=True):
    # Returns Dataloader object to be used with YOLOv5 Classifier
    with torch_distributed_zero_first(rank):  # init dataset *.cache only once if DDP
        dataset = ClassificationDataset(root=path, imgsz=imgsz, augment=augment, cache=cache)
    batch_size = min(batch_size, len(dataset))
    nd = torch.cuda.device_count()
    nw = min([os.cpu_count() // max(nd, 1), batch_size if batch_size > 1 else 0, workers])
    sampler = None if rank == -1 else distributed.DistributedSampler(dataset, shuffle=shuffle)
    generator = torch.Generator()
    generator.manual_seed(6148914691236517205 + RANK)
    return InfiniteDataLoader(dataset,
                              batch_size=batch_size,
                              shuffle=shuffle and sampler is None,
                              num_workers=nw,
                              sampler=sampler,
                              pin_memory=PIN_MEMORY,
                              worker_init_fn=seed_worker,
                              generator=generator)  # or DataLoader(persistent_workers=True)


def check_source(source):
    webcam, screenshot, from_img, in_memory = False, False, False, False
    if isinstance(source, (str, int, Path)):  # int for local usb carame
        source = str(source)
        is_file = Path(source).suffix[1:] in (IMG_FORMATS + VID_FORMATS)
        is_url = source.lower().startswith(('https://', 'http://', 'rtsp://', 'rtmp://'))
        webcam = source.isnumeric() or source.endswith('.streams') or (is_url and not is_file)
        screenshot = source.lower().startswith('screen')
        if is_url and is_file:
            source = check_file(source)  # download
    elif isinstance(source, tuple(LOADERS)):
        in_memory = True
    elif isinstance(source, (list, tuple)):
        source = autocast_list(source)  # convert all list elements to PIL or np arrays
        from_img = True
    elif isinstance(source, ((Image.Image, np.ndarray))):
        from_img = True
    else:
        raise Exception(
            'Unsupported type encountered! See docs for supported types https://docs.ultralytics.com/predict')

    return source, webcam, screenshot, from_img, in_memory


def load_inference_source(source=None, transforms=None, imgsz=640, vid_stride=1, stride=32, auto=True):
    """
    TODO: docs
    """
    # source
    source, webcam, screenshot, from_img, in_memory = check_source(source)
    source_type = source.source_type if in_memory else SourceTypes(webcam, screenshot, from_img)

    # Dataloader
    if in_memory:
        dataset = source
    elif webcam:
        dataset = LoadStreams(source,
                              imgsz=imgsz,
                              stride=stride,
                              auto=auto,
                              transforms=transforms,
                              vid_stride=vid_stride)

    elif screenshot:
        dataset = LoadScreenshots(source, imgsz=imgsz, stride=stride, auto=auto, transforms=transforms)
    elif from_img:
        dataset = LoadPilAndNumpy(source, imgsz=imgsz, stride=stride, auto=auto, transforms=transforms)
    else:
        dataset = LoadImages(source,
                             imgsz=imgsz,
                             stride=stride,
                             auto=auto,
                             transforms=transforms,
                             vid_stride=vid_stride)

    setattr(dataset, 'source_type', source_type)  # attach source types

    return dataset<|MERGE_RESOLUTION|>--- conflicted
+++ resolved
@@ -61,15 +61,9 @@
     random.seed(worker_seed)
 
 
-<<<<<<< HEAD
 def build_dataloader(cfg, batch, img_path, stride=32, rect=False, names=None, rank=-1, mode="train", *, transforms=None):
     assert mode in ["train", "val"]
     shuffle = mode == "train"
-=======
-def build_dataloader(cfg, batch, img_path, stride=32, rect=False, names=None, rank=-1, mode='train'):
-    assert mode in ['train', 'val']
-    shuffle = mode == 'train'
->>>>>>> 3ea65941
     if cfg.rect and shuffle:
         LOGGER.warning("WARNING ⚠️ 'rect=True' is incompatible with DataLoader shuffle, setting shuffle=False")
         shuffle = False
@@ -78,30 +72,18 @@
             img_path=img_path,
             imgsz=cfg.imgsz,
             batch_size=batch,
-<<<<<<< HEAD
             augment=(mode == "train") or ((mode == "val") and (transforms is not None)),  # augmentation
-=======
-            augment=mode == 'train',  # augmentation
->>>>>>> 3ea65941
             hyp=cfg,  # TODO: probably add a get_hyps_from_cfg function
             rect=cfg.rect or rect,  # rectangular batches
             cache=cfg.cache or None,
             single_cls=cfg.single_cls or False,
             stride=int(stride),
-<<<<<<< HEAD
             pad=0.0 if mode == "train" else 0.5,
             prefix=colorstr(f"{mode}: "),
             use_segments=cfg.task == "segment",
             use_keypoints=cfg.task == "keypoint",
             names=names,
-            transforms=transforms,)
-=======
-            pad=0.0 if mode == 'train' else 0.5,
-            prefix=colorstr(f'{mode}: '),
-            use_segments=cfg.task == 'segment',
-            use_keypoints=cfg.task == 'keypoint',
-            names=names)
->>>>>>> 3ea65941
+            transforms=transforms)
 
     batch = min(batch, len(dataset))
     nd = torch.cuda.device_count()  # number of CUDA devices
