# Ultralytics YOLO 🚀, AGPL-3.0 license
from ultralytics.yolo.utils import LOGGER, TESTS_RUNNING, colorstr

try:
    from torch.utils.tensorboard import SummaryWriter

    assert not TESTS_RUNNING  # do not log pytest
except (ImportError, AssertionError):
    SummaryWriter = None

writer = None  # TensorBoard SummaryWriter instance


def _log_scalars(scalars, step=0):
    """Logs scalar values to TensorBoard."""
    if writer:
        for k, v in scalars.items():
            writer.add_scalar(k, v, step)


def on_pretrain_routine_start(trainer):
    """Initialize TensorBoard logging with SummaryWriter."""
    if SummaryWriter:
        try:
            global writer
            writer = SummaryWriter(str(trainer.save_dir))
            prefix = colorstr('TensorBoard: ')
            LOGGER.info(f"{prefix}Start with 'tensorboard --logdir {trainer.save_dir}', view at http://localhost:6006/")
        except Exception as e:
            LOGGER.warning(f'WARNING ⚠️ TensorBoard not initialized correctly, not logging this run. {e}')


def on_batch_end(trainer):
    """Logs scalar statistics at the end of a training batch."""
    _log_scalars(trainer.label_loss_items(trainer.tloss, prefix='train'), trainer.epoch + 1)


def on_fit_epoch_end(trainer):
<<<<<<< HEAD
    if trainer.done_val:
        _log_scalars(trainer.metrics, trainer.epoch + 1)
=======
    """Logs epoch metrics at end of training epoch."""
    _log_scalars(trainer.metrics, trainer.epoch + 1)
>>>>>>> a38f2276


callbacks = {
    'on_pretrain_routine_start': on_pretrain_routine_start,
    'on_fit_epoch_end': on_fit_epoch_end,
    'on_batch_end': on_batch_end}<|MERGE_RESOLUTION|>--- conflicted
+++ resolved
@@ -36,13 +36,9 @@
 
 
 def on_fit_epoch_end(trainer):
-<<<<<<< HEAD
+    """Logs epoch metrics at end of training epoch."""
     if trainer.done_val:
         _log_scalars(trainer.metrics, trainer.epoch + 1)
-=======
-    """Logs epoch metrics at end of training epoch."""
-    _log_scalars(trainer.metrics, trainer.epoch + 1)
->>>>>>> a38f2276
 
 
 callbacks = {
