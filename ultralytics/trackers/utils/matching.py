# Ultralytics YOLO 🚀, AGPL-3.0 license

import numpy as np
import scipy
from scipy.spatial.distance import cdist

from ultralytics.utils.metrics import batch_probiou, bbox_ioa

try:
    import lap  # for linear_assignment

    assert lap.__version__  # verify package is not directory
except (ImportError, AssertionError, AttributeError):
    from ultralytics.utils.checks import check_requirements

    check_requirements("lap>=0.5.12")  # https://github.com/gatagat/lap
    import lap


def linear_assignment(cost_matrix: np.ndarray, thresh: float, use_lap: bool = True) -> tuple:
    """
    Perform linear assignment using either the scipy or lap.lapjv method.

    Args:
        cost_matrix (np.ndarray): The matrix containing cost values for assignments, with shape (N, M).
        thresh (float): Threshold for considering an assignment valid.
        use_lap (bool): Use lap.lapjv for the assignment. If False, scipy.optimize.linear_sum_assignment is used.

    Returns:
        matched_indices (np.ndarray): Array of matched indices of shape (K, 2), where K is the number of matches.
        unmatched_a (np.ndarray): Array of unmatched indices from the first set, with shape (L,).
        unmatched_b (np.ndarray): Array of unmatched indices from the second set, with shape (M,).

    Examples:
        >>> cost_matrix = np.array([[1, 2, 3], [4, 5, 6], [7, 8, 9]])
        >>> thresh = 5.0
        >>> matched_indices, unmatched_a, unmatched_b = linear_assignment(cost_matrix, thresh, use_lap=True)
    """
    if cost_matrix.size == 0:
        return np.empty((0, 2), dtype=int), tuple(range(cost_matrix.shape[0])), tuple(range(cost_matrix.shape[1]))

    if use_lap:
        # Use lap.lapjv
        # https://github.com/gatagat/lap
        _, x, y = lap.lapjv(cost_matrix, extend_cost=True, cost_limit=thresh)
        matches = [[ix, mx] for ix, mx in enumerate(x) if mx >= 0]
        unmatched_a = np.where(x < 0)[0]
        unmatched_b = np.where(y < 0)[0]
    else:
        # Use scipy.optimize.linear_sum_assignment
        # https://docs.scipy.org/doc/scipy/reference/generated/scipy.optimize.linear_sum_assignment.html
        x, y = scipy.optimize.linear_sum_assignment(cost_matrix)  # row x, col y
        matches = np.asarray([[x[i], y[i]] for i in range(len(x)) if cost_matrix[x[i], y[i]] <= thresh])
        if len(matches) == 0:
            unmatched_a = list(np.arange(cost_matrix.shape[0]))
            unmatched_b = list(np.arange(cost_matrix.shape[1]))
        else:
            unmatched_a = list(set(np.arange(cost_matrix.shape[0])) - set(matches[:, 0]))
            unmatched_b = list(set(np.arange(cost_matrix.shape[1])) - set(matches[:, 1]))

    return matches, unmatched_a, unmatched_b


def iou_distance(atracks: list, btracks: list) -> np.ndarray:
    """
    Compute cost based on Intersection over Union (IoU) between tracks.

    Args:
        atracks (list[STrack] | list[np.ndarray]): List of tracks 'a' or bounding boxes.
        btracks (list[STrack] | list[np.ndarray]): List of tracks 'b' or bounding boxes.

    Returns:
        (np.ndarray): Cost matrix computed based on IoU.
<<<<<<< HEAD
=======

    Examples:
        Compute IoU distance between two sets of tracks
        >>> atracks = [np.array([0, 0, 10, 10]), np.array([20, 20, 30, 30])]
        >>> btracks = [np.array([5, 5, 15, 15]), np.array([25, 25, 35, 35])]
        >>> cost_matrix = iou_distance(atracks, btracks)
>>>>>>> 1cfe60e1
    """
    if atracks and isinstance(atracks[0], np.ndarray) or btracks and isinstance(btracks[0], np.ndarray):
        atlbrs = atracks
        btlbrs = btracks
    else:
        atlbrs = [track.xywha if track.angle is not None else track.xyxy for track in atracks]
        btlbrs = [track.xywha if track.angle is not None else track.xyxy for track in btracks]

    ious = np.zeros((len(atlbrs), len(btlbrs)), dtype=np.float32)
    if len(atlbrs) and len(btlbrs):
        if len(atlbrs[0]) == 5 and len(btlbrs[0]) == 5:
            ious = batch_probiou(
                np.ascontiguousarray(atlbrs, dtype=np.float32),
                np.ascontiguousarray(btlbrs, dtype=np.float32),
            ).numpy()
        else:
            ious = bbox_ioa(
                np.ascontiguousarray(atlbrs, dtype=np.float32),
                np.ascontiguousarray(btlbrs, dtype=np.float32),
                iou=True,
            )
    return 1 - ious  # cost matrix


def embedding_distance(tracks: list, detections: list, metric: str = "cosine") -> np.ndarray:
    """
    Compute distance between tracks and detections based on embeddings.

    Args:
        tracks (list[STrack]): List of tracks, where each track contains embedding features.
        detections (list[BaseTrack]): List of detections, where each detection contains embedding features.
        metric (str): Metric for distance computation. Supported metrics include 'cosine', 'euclidean', etc.

    Returns:
        (np.ndarray): Cost matrix computed based on embeddings with shape (N, M), where N is the number of tracks
            and M is the number of detections.

    Examples:
        Compute the embedding distance between tracks and detections using cosine metric
        >>> tracks = [STrack(...), STrack(...)]  # List of track objects with embedding features
        >>> detections = [BaseTrack(...), BaseTrack(...)]  # List of detection objects with embedding features
        >>> cost_matrix = embedding_distance(tracks, detections, metric="cosine")
    """
    cost_matrix = np.zeros((len(tracks), len(detections)), dtype=np.float32)
    if cost_matrix.size == 0:
        return cost_matrix
    det_features = np.asarray([track.curr_feat for track in detections], dtype=np.float32)
    # for i, track in enumerate(tracks):
    # cost_matrix[i, :] = np.maximum(0.0, cdist(track.smooth_feat.reshape(1,-1), det_features, metric))
    track_features = np.asarray([track.smooth_feat for track in tracks], dtype=np.float32)
    cost_matrix = np.maximum(0.0, cdist(track_features, det_features, metric))  # Normalized features
    return cost_matrix


def fuse_score(cost_matrix: np.ndarray, detections: list) -> np.ndarray:
    """
    Fuses cost matrix with detection scores to produce a single similarity matrix.

    Args:
        cost_matrix (np.ndarray): The matrix containing cost values for assignments, with shape (N, M).
        detections (list[BaseTrack]): List of detections, each containing a score attribute.

    Returns:
<<<<<<< HEAD
        (np.ndarray): Fused similarity matrix.
=======
        (np.ndarray): Fused similarity matrix with shape (N, M).

    Examples:
        Fuse a cost matrix with detection scores
        >>> cost_matrix = np.random.rand(5, 10)  # 5 tracks and 10 detections
        >>> detections = [BaseTrack(score=np.random.rand()) for _ in range(10)]
        >>> fused_matrix = fuse_score(cost_matrix, detections)
>>>>>>> 1cfe60e1
    """
    if cost_matrix.size == 0:
        return cost_matrix
    iou_sim = 1 - cost_matrix
    det_scores = np.array([det.score for det in detections])
    det_scores = np.expand_dims(det_scores, axis=0).repeat(cost_matrix.shape[0], axis=0)
    fuse_sim = iou_sim * det_scores
    return 1 - fuse_sim  # fuse_cost<|MERGE_RESOLUTION|>--- conflicted
+++ resolved
@@ -71,15 +71,12 @@
 
     Returns:
         (np.ndarray): Cost matrix computed based on IoU.
-<<<<<<< HEAD
-=======
 
     Examples:
         Compute IoU distance between two sets of tracks
         >>> atracks = [np.array([0, 0, 10, 10]), np.array([20, 20, 30, 30])]
         >>> btracks = [np.array([5, 5, 15, 15]), np.array([25, 25, 35, 35])]
         >>> cost_matrix = iou_distance(atracks, btracks)
->>>>>>> 1cfe60e1
     """
     if atracks and isinstance(atracks[0], np.ndarray) or btracks and isinstance(btracks[0], np.ndarray):
         atlbrs = atracks
@@ -143,9 +140,6 @@
         detections (list[BaseTrack]): List of detections, each containing a score attribute.
 
     Returns:
-<<<<<<< HEAD
-        (np.ndarray): Fused similarity matrix.
-=======
         (np.ndarray): Fused similarity matrix with shape (N, M).
 
     Examples:
@@ -153,7 +147,6 @@
         >>> cost_matrix = np.random.rand(5, 10)  # 5 tracks and 10 detections
         >>> detections = [BaseTrack(score=np.random.rand()) for _ in range(10)]
         >>> fused_matrix = fuse_score(cost_matrix, detections)
->>>>>>> 1cfe60e1
     """
     if cost_matrix.size == 0:
         return cost_matrix
