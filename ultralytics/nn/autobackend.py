# Ultralytics YOLO 🚀, AGPL-3.0 license

import ast
import json
import platform
import zipfile
from collections import OrderedDict, namedtuple
from pathlib import Path

import cv2
import numpy as np
import torch
import torch.nn as nn
from PIL import Image

from ultralytics.utils import ARM64, IS_JETSON, IS_RASPBERRYPI, LINUX, LOGGER, ROOT, yaml_load
from ultralytics.utils.checks import check_requirements, check_suffix, check_version, check_yaml
from ultralytics.utils.downloads import attempt_download_asset, is_url


def check_class_names(names):
    """
    Check class names.

    Map imagenet class codes to human-readable names if required. Convert lists to dicts.
    """
    if isinstance(names, list):  # names is a list
        names = dict(enumerate(names))  # convert to dict
    if isinstance(names, dict):
        # Convert 1) string keys to int, i.e. '0' to 0, and non-string values to strings, i.e. True to 'True'
        names = {int(k): str(v) for k, v in names.items()}
        n = len(names)
        if max(names.keys()) >= n:
            raise KeyError(
                f"{n}-class dataset requires class indices 0-{n - 1}, but you have invalid class indices "
                f"{min(names.keys())}-{max(names.keys())} defined in your dataset YAML."
            )
        if isinstance(names[0], str) and names[0].startswith("n0"):  # imagenet class codes, i.e. 'n01440764'
            names_map = yaml_load(ROOT / "cfg/datasets/ImageNet.yaml")["map"]  # human-readable names
            names = {k: names_map[v] for k, v in names.items()}
    return names


def default_class_names(data=None):
    """Applies default class names to an input YAML file or returns numerical class names."""
    if data:
        try:
            return yaml_load(check_yaml(data))["names"]
        except Exception:
            pass
    return {i: f"class{i}" for i in range(999)}  # return default if above errors


class AutoBackend(nn.Module):
    """
    Handles dynamic backend selection for running inference using Ultralytics YOLO models.

    The AutoBackend class is designed to provide an abstraction layer for various inference engines. It supports a wide
    range of formats, each with specific naming conventions as outlined below:

        Supported Formats and Naming Conventions:
            | Format                | File Suffix      |
            |-----------------------|------------------|
            | PyTorch               | *.pt             |
            | TorchScript           | *.torchscript    |
            | ONNX Runtime          | *.onnx           |
            | ONNX OpenCV DNN       | *.onnx (dnn=True)|
            | OpenVINO              | *openvino_model/ |
            | CoreML                | *.mlpackage      |
            | TensorRT              | *.engine         |
            | TensorFlow SavedModel | *_saved_model    |
            | TensorFlow GraphDef   | *.pb             |
            | TensorFlow Lite       | *.tflite         |
            | TensorFlow Edge TPU   | *_edgetpu.tflite |
            | PaddlePaddle          | *_paddle_model   |
            | NCNN                  | *_ncnn_model     |

    This class offers dynamic backend switching capabilities based on the input model format, making it easier to deploy
    models across various platforms.
    """

    @torch.no_grad()
    def __init__(
        self,
        weights="yolo11n.pt",
        device=torch.device("cpu"),
        dnn=False,
        data=None,
        fp16=False,
        batch=1,
        fuse=True,
        verbose=True,
    ):
        """
        Initialize the AutoBackend for inference.

        Args:
            weights (str): Path to the model weights file. Defaults to 'yolov8n.pt'.
            device (torch.device): Device to run the model on. Defaults to CPU.
            dnn (bool): Use OpenCV DNN module for ONNX inference. Defaults to False.
            data (str | Path | optional): Path to the additional data.yaml file containing class names. Optional.
            fp16 (bool): Enable half-precision inference. Supported only on specific backends. Defaults to False.
            batch (int): Batch-size to assume for inference.
            fuse (bool): Fuse Conv2D + BatchNorm layers for optimization. Defaults to True.
            verbose (bool): Enable verbose logging. Defaults to True.
        """
        super().__init__()
        w = str(weights[0] if isinstance(weights, list) else weights)
        nn_module = isinstance(weights, torch.nn.Module)
        (pt, jit, onnx, xml, engine, coreml, saved_model, pb, tflite, edgetpu, tfjs, paddle, ncnn, mct, triton) = (
            self._model_type(w)
        )
        fp16 &= pt or jit or onnx or xml or engine or nn_module or triton  # FP16
        nhwc = coreml or saved_model or pb or tflite or edgetpu  # BHWC formats (vs torch BCWH)
        stride = 32  # default stride
        model, metadata, task = None, None, None

        # Set device
        cuda = torch.cuda.is_available() and device.type != "cpu"  # use CUDA
        if cuda and not any([nn_module, pt, jit, engine, onnx]):  # GPU dataloader formats
            device = torch.device("cpu")
            cuda = False

        # Download if not local
        if not (pt or triton or nn_module):
            w = attempt_download_asset(w)

        # In-memory PyTorch model
        if nn_module:
            model = weights.to(device)
            if fuse:
                model = model.fuse(verbose=verbose)
            if hasattr(model, "kpt_shape"):
                kpt_shape = model.kpt_shape  # pose-only
            stride = max(int(model.stride.max()), 32)  # model stride
            names = model.module.names if hasattr(model, "module") else model.names  # get class names
            model.half() if fp16 else model.float()
            self.model = model  # explicitly assign for to(), cpu(), cuda(), half()
            pt = True

        # PyTorch
        elif pt:
            from ultralytics.nn.tasks import attempt_load_weights

            model = attempt_load_weights(
                weights if isinstance(weights, list) else w, device=device, inplace=True, fuse=fuse
            )
            if hasattr(model, "kpt_shape"):
                kpt_shape = model.kpt_shape  # pose-only
            stride = max(int(model.stride.max()), 32)  # model stride
            names = model.module.names if hasattr(model, "module") else model.names  # get class names
            model.half() if fp16 else model.float()
            self.model = model  # explicitly assign for to(), cpu(), cuda(), half()

        # TorchScript
        elif jit:
            LOGGER.info(f"Loading {w} for TorchScript inference...")
            extra_files = {"config.txt": ""}  # model metadata
            model = torch.jit.load(w, _extra_files=extra_files, map_location=device)
            model.half() if fp16 else model.float()
            if extra_files["config.txt"]:  # load metadata dict
                metadata = json.loads(extra_files["config.txt"], object_hook=lambda x: dict(x.items()))

        # ONNX OpenCV DNN
        elif dnn:
            LOGGER.info(f"Loading {w} for ONNX OpenCV DNN inference...")
            check_requirements("opencv-python>=4.5.4")
            net = cv2.dnn.readNetFromONNX(w)

        # ONNX Runtime and MCT
        elif onnx:
            LOGGER.info(f"Loading {w} for ONNX Runtime inference...")
            check_requirements(("onnx", "onnxruntime-gpu" if cuda else "onnxruntime"))
            if IS_RASPBERRYPI or IS_JETSON:
                # Fix 'numpy.linalg._umath_linalg' has no attribute '_ilp64' for TF SavedModel on RPi and Jetson
                check_requirements("numpy==1.23.5")
            import onnxruntime

<<<<<<< HEAD
            providers = ["CUDAExecutionProvider", "CPUExecutionProvider"] if cuda else ["CPUExecutionProvider"]
            if mct:
                check_requirements(
                    ["model-compression-toolkit==2.1.1", "sony-custom-layers[torch]", "onnxruntime-extensions"]
                )
                LOGGER.info(f"Loading {w} for ONNX MCT quantization inference...")
                import mct_quantizers as mctq
                from sony_custom_layers.pytorch.object_detection import nms_ort  # noqa

                session = onnxruntime.InferenceSession(
                    w, mctq.get_ort_session_options(), providers=["CPUExecutionProvider"]
                )
                task = "detect"
            else:
                session = onnxruntime.InferenceSession(w, providers=providers)
=======
            providers = onnxruntime.get_available_providers()
            if not cuda and "CUDAExecutionProvider" in providers:
                providers.remove("CUDAExecutionProvider")
            elif cuda and "CUDAExecutionProvider" not in providers:
                LOGGER.warning("WARNING ⚠️ Failed to start ONNX Runtime session with CUDA. Falling back to CPU...")
                device = torch.device("cpu")
                cuda = False
            LOGGER.info(f"Preferring ONNX Runtime {providers[0]}")
            session = onnxruntime.InferenceSession(w, providers=providers)
>>>>>>> 83404aff
            output_names = [x.name for x in session.get_outputs()]
            metadata = session.get_modelmeta().custom_metadata_map
            dynamic = isinstance(session.get_outputs()[0].shape[0], str)
            if not dynamic:
                io = session.io_binding()
                bindings = []
                for output in session.get_outputs():
                    y_tensor = torch.empty(output.shape, dtype=torch.float16 if fp16 else torch.float32).to(device)
                    io.bind_output(
                        name=output.name,
                        device_type=device.type,
                        device_id=device.index if cuda else 0,
                        element_type=np.float16 if fp16 else np.float32,
                        shape=tuple(y_tensor.shape),
                        buffer_ptr=y_tensor.data_ptr(),
                    )
                    bindings.append(y_tensor)

        # OpenVINO
        elif xml:
            LOGGER.info(f"Loading {w} for OpenVINO inference...")
            check_requirements("openvino>=2024.0.0")
            import openvino as ov

            core = ov.Core()
            w = Path(w)
            if not w.is_file():  # if not *.xml
                w = next(w.glob("*.xml"))  # get *.xml file from *_openvino_model dir
            ov_model = core.read_model(model=str(w), weights=w.with_suffix(".bin"))
            if ov_model.get_parameters()[0].get_layout().empty:
                ov_model.get_parameters()[0].set_layout(ov.Layout("NCHW"))

            # OpenVINO inference modes are 'LATENCY', 'THROUGHPUT' (not recommended), or 'CUMULATIVE_THROUGHPUT'
            inference_mode = "CUMULATIVE_THROUGHPUT" if batch > 1 else "LATENCY"
            LOGGER.info(f"Using OpenVINO {inference_mode} mode for batch={batch} inference...")
            ov_compiled_model = core.compile_model(
                ov_model,
                device_name="AUTO",  # AUTO selects best available device, do not modify
                config={"PERFORMANCE_HINT": inference_mode},
            )
            input_name = ov_compiled_model.input().get_any_name()
            metadata = w.parent / "metadata.yaml"

        # TensorRT
        elif engine:
            LOGGER.info(f"Loading {w} for TensorRT inference...")
            try:
                import tensorrt as trt  # noqa https://developer.nvidia.com/nvidia-tensorrt-download
            except ImportError:
                if LINUX:
                    check_requirements("tensorrt>7.0.0,!=10.1.0")
                import tensorrt as trt  # noqa
            check_version(trt.__version__, ">=7.0.0", hard=True)
            check_version(trt.__version__, "!=10.1.0", msg="https://github.com/ultralytics/ultralytics/pull/14239")
            if device.type == "cpu":
                device = torch.device("cuda:0")
            Binding = namedtuple("Binding", ("name", "dtype", "shape", "data", "ptr"))
            logger = trt.Logger(trt.Logger.INFO)
            # Read file
            with open(w, "rb") as f, trt.Runtime(logger) as runtime:
                try:
                    meta_len = int.from_bytes(f.read(4), byteorder="little")  # read metadata length
                    metadata = json.loads(f.read(meta_len).decode("utf-8"))  # read metadata
                except UnicodeDecodeError:
                    f.seek(0)  # engine file may lack embedded Ultralytics metadata
                model = runtime.deserialize_cuda_engine(f.read())  # read engine

            # Model context
            try:
                context = model.create_execution_context()
            except Exception as e:  # model is None
                LOGGER.error(f"ERROR: TensorRT model exported with a different version than {trt.__version__}\n")
                raise e

            bindings = OrderedDict()
            output_names = []
            fp16 = False  # default updated below
            dynamic = False
            is_trt10 = not hasattr(model, "num_bindings")
            num = range(model.num_io_tensors) if is_trt10 else range(model.num_bindings)
            for i in num:
                if is_trt10:
                    name = model.get_tensor_name(i)
                    dtype = trt.nptype(model.get_tensor_dtype(name))
                    is_input = model.get_tensor_mode(name) == trt.TensorIOMode.INPUT
                    if is_input:
                        if -1 in tuple(model.get_tensor_shape(name)):
                            dynamic = True
                            context.set_input_shape(name, tuple(model.get_tensor_profile_shape(name, 0)[1]))
                        if dtype == np.float16:
                            fp16 = True
                    else:
                        output_names.append(name)
                    shape = tuple(context.get_tensor_shape(name))
                else:  # TensorRT < 10.0
                    name = model.get_binding_name(i)
                    dtype = trt.nptype(model.get_binding_dtype(i))
                    is_input = model.binding_is_input(i)
                    if model.binding_is_input(i):
                        if -1 in tuple(model.get_binding_shape(i)):  # dynamic
                            dynamic = True
                            context.set_binding_shape(i, tuple(model.get_profile_shape(0, i)[1]))
                        if dtype == np.float16:
                            fp16 = True
                    else:
                        output_names.append(name)
                    shape = tuple(context.get_binding_shape(i))
                im = torch.from_numpy(np.empty(shape, dtype=dtype)).to(device)
                bindings[name] = Binding(name, dtype, shape, im, int(im.data_ptr()))
            binding_addrs = OrderedDict((n, d.ptr) for n, d in bindings.items())
            batch_size = bindings["images"].shape[0]  # if dynamic, this is instead max batch size

        # CoreML
        elif coreml:
            LOGGER.info(f"Loading {w} for CoreML inference...")
            import coremltools as ct

            model = ct.models.MLModel(w)
            metadata = dict(model.user_defined_metadata)

        # TF SavedModel
        elif saved_model:
            LOGGER.info(f"Loading {w} for TensorFlow SavedModel inference...")
            import tensorflow as tf

            keras = False  # assume TF1 saved_model
            model = tf.keras.models.load_model(w) if keras else tf.saved_model.load(w)
            metadata = Path(w) / "metadata.yaml"

        # TF GraphDef
        elif pb:  # https://www.tensorflow.org/guide/migrate#a_graphpb_or_graphpbtxt
            LOGGER.info(f"Loading {w} for TensorFlow GraphDef inference...")
            import tensorflow as tf

            from ultralytics.engine.exporter import gd_outputs

            def wrap_frozen_graph(gd, inputs, outputs):
                """Wrap frozen graphs for deployment."""
                x = tf.compat.v1.wrap_function(lambda: tf.compat.v1.import_graph_def(gd, name=""), [])  # wrapped
                ge = x.graph.as_graph_element
                return x.prune(tf.nest.map_structure(ge, inputs), tf.nest.map_structure(ge, outputs))

            gd = tf.Graph().as_graph_def()  # TF GraphDef
            with open(w, "rb") as f:
                gd.ParseFromString(f.read())
            frozen_func = wrap_frozen_graph(gd, inputs="x:0", outputs=gd_outputs(gd))
            try:  # find metadata in SavedModel alongside GraphDef
                metadata = next(Path(w).resolve().parent.rglob(f"{Path(w).stem}_saved_model*/metadata.yaml"))
            except StopIteration:
                pass

        # TFLite or TFLite Edge TPU
        elif tflite or edgetpu:  # https://www.tensorflow.org/lite/guide/python#install_tensorflow_lite_for_python
            try:  # https://coral.ai/docs/edgetpu/tflite-python/#update-existing-tf-lite-code-for-the-edge-tpu
                from tflite_runtime.interpreter import Interpreter, load_delegate
            except ImportError:
                import tensorflow as tf

                Interpreter, load_delegate = tf.lite.Interpreter, tf.lite.experimental.load_delegate
            if edgetpu:  # TF Edge TPU https://coral.ai/software/#edgetpu-runtime
                device = device[3:] if str(device).startswith("tpu") else ":0"
                LOGGER.info(f"Loading {w} on device {device[1:]} for TensorFlow Lite Edge TPU inference...")
                delegate = {"Linux": "libedgetpu.so.1", "Darwin": "libedgetpu.1.dylib", "Windows": "edgetpu.dll"}[
                    platform.system()
                ]
                interpreter = Interpreter(
                    model_path=w,
                    experimental_delegates=[load_delegate(delegate, options={"device": device})],
                )
                device = "cpu"  # Required, otherwise PyTorch will try to use the wrong device
            else:  # TFLite
                LOGGER.info(f"Loading {w} for TensorFlow Lite inference...")
                interpreter = Interpreter(model_path=w)  # load TFLite model
            interpreter.allocate_tensors()  # allocate
            input_details = interpreter.get_input_details()  # inputs
            output_details = interpreter.get_output_details()  # outputs
            # Load metadata
            try:
                with zipfile.ZipFile(w, "r") as model:
                    meta_file = model.namelist()[0]
                    metadata = ast.literal_eval(model.read(meta_file).decode("utf-8"))
            except zipfile.BadZipFile:
                pass

        # TF.js
        elif tfjs:
            raise NotImplementedError("YOLOv8 TF.js inference is not currently supported.")

        # PaddlePaddle
        elif paddle:
            LOGGER.info(f"Loading {w} for PaddlePaddle inference...")
            check_requirements("paddlepaddle-gpu" if cuda else "paddlepaddle")
            import paddle.inference as pdi  # noqa

            w = Path(w)
            if not w.is_file():  # if not *.pdmodel
                w = next(w.rglob("*.pdmodel"))  # get *.pdmodel file from *_paddle_model dir
            config = pdi.Config(str(w), str(w.with_suffix(".pdiparams")))
            if cuda:
                config.enable_use_gpu(memory_pool_init_size_mb=2048, device_id=0)
            predictor = pdi.create_predictor(config)
            input_handle = predictor.get_input_handle(predictor.get_input_names()[0])
            output_names = predictor.get_output_names()
            metadata = w.parents[1] / "metadata.yaml"

        # NCNN
        elif ncnn:
            LOGGER.info(f"Loading {w} for NCNN inference...")
            check_requirements("git+https://github.com/Tencent/ncnn.git" if ARM64 else "ncnn")  # requires NCNN
            import ncnn as pyncnn

            net = pyncnn.Net()
            net.opt.use_vulkan_compute = cuda
            w = Path(w)
            if not w.is_file():  # if not *.param
                w = next(w.glob("*.param"))  # get *.param file from *_ncnn_model dir
            net.load_param(str(w))
            net.load_model(str(w.with_suffix(".bin")))
            metadata = w.parent / "metadata.yaml"

        # NVIDIA Triton Inference Server
        elif triton:
            check_requirements("tritonclient[all]")
            from ultralytics.utils.triton import TritonRemoteModel

            model = TritonRemoteModel(w)

        # Any other format (unsupported)
        else:
            from ultralytics.engine.exporter import export_formats

            raise TypeError(
                f"model='{w}' is not a supported model format. Ultralytics supports: {export_formats()['Format']}\n"
                f"See https://docs.ultralytics.com/modes/predict for help."
            )

        # Load external metadata YAML
        if isinstance(metadata, (str, Path)) and Path(metadata).exists():
            metadata = yaml_load(metadata)
        if metadata and isinstance(metadata, dict):
            for k, v in metadata.items():
                if k in {"stride", "batch"}:
                    metadata[k] = int(v)
                elif k in {"imgsz", "names", "kpt_shape"} and isinstance(v, str):
                    metadata[k] = eval(v)
            stride = metadata["stride"]
            task = metadata["task"]
            batch = metadata["batch"]
            imgsz = metadata["imgsz"]
            names = metadata["names"]
            kpt_shape = metadata.get("kpt_shape")
        elif not (pt or triton or nn_module):
            LOGGER.warning(f"WARNING ⚠️ Metadata not found for 'model={weights}'")

        # Check names
        if "names" not in locals():  # names missing
            names = default_class_names(data)
        names = check_class_names(names)

        # Disable gradients
        if pt:
            for p in model.parameters():
                p.requires_grad = False

        self.__dict__.update(locals())  # assign all variables to self

    def forward(self, im, augment=False, visualize=False, embed=None):
        """
        Runs inference on the YOLOv8 MultiBackend model.

        Args:
            im (torch.Tensor): The image tensor to perform inference on.
            augment (bool): whether to perform data augmentation during inference, defaults to False
            visualize (bool): whether to visualize the output predictions, defaults to False
            embed (list, optional): A list of feature vectors/embeddings to return.

        Returns:
            (tuple): Tuple containing the raw output tensor, and processed output for visualization (if visualize=True)
        """
        b, ch, h, w = im.shape  # batch, channel, height, width
        if self.fp16 and im.dtype != torch.float16:
            im = im.half()  # to FP16
        if self.nhwc:
            im = im.permute(0, 2, 3, 1)  # torch BCHW to numpy BHWC shape(1,320,192,3)

        # PyTorch
        if self.pt or self.nn_module:
            y = self.model(im, augment=augment, visualize=visualize, embed=embed)

        # TorchScript
        elif self.jit:
            y = self.model(im)

        # ONNX OpenCV DNN
        elif self.dnn:
            im = im.cpu().numpy()  # torch to numpy
            self.net.setInput(im)
            y = self.net.forward()

        # ONNX Runtime
        elif self.onnx:
<<<<<<< HEAD
            im = im.cpu().numpy()  # torch to numpy
            y = self.session.run(self.output_names, {self.session.get_inputs()[0].name: im})
            if self.mct:
                from ultralytics.utils.ops import xyxy2xywh

                y = np.concatenate([xyxy2xywh(y[0]), y[1]], axis=-1).transpose(0, 2, 1)
=======
            if self.dynamic:
                im = im.cpu().numpy()  # torch to numpy
                y = self.session.run(self.output_names, {self.session.get_inputs()[0].name: im})
            else:
                if not self.cuda:
                    im = im.cpu()
                self.io.bind_input(
                    name="images",
                    device_type=im.device.type,
                    device_id=im.device.index if im.device.type == "cuda" else 0,
                    element_type=np.float16 if self.fp16 else np.float32,
                    shape=tuple(im.shape),
                    buffer_ptr=im.data_ptr(),
                )
                self.session.run_with_iobinding(self.io)
                y = self.bindings
>>>>>>> 83404aff

        # OpenVINO
        elif self.xml:
            im = im.cpu().numpy()  # FP32

            if self.inference_mode in {"THROUGHPUT", "CUMULATIVE_THROUGHPUT"}:  # optimized for larger batch-sizes
                n = im.shape[0]  # number of images in batch
                results = [None] * n  # preallocate list with None to match the number of images

                def callback(request, userdata):
                    """Places result in preallocated list using userdata index."""
                    results[userdata] = request.results

                # Create AsyncInferQueue, set the callback and start asynchronous inference for each input image
                async_queue = self.ov.runtime.AsyncInferQueue(self.ov_compiled_model)
                async_queue.set_callback(callback)
                for i in range(n):
                    # Start async inference with userdata=i to specify the position in results list
                    async_queue.start_async(inputs={self.input_name: im[i : i + 1]}, userdata=i)  # keep image as BCHW
                async_queue.wait_all()  # wait for all inference requests to complete
                y = np.concatenate([list(r.values())[0] for r in results])

            else:  # inference_mode = "LATENCY", optimized for fastest first result at batch-size 1
                y = list(self.ov_compiled_model(im).values())

        # TensorRT
        elif self.engine:
            if self.dynamic and im.shape != self.bindings["images"].shape:
                if self.is_trt10:
                    self.context.set_input_shape("images", im.shape)
                    self.bindings["images"] = self.bindings["images"]._replace(shape=im.shape)
                    for name in self.output_names:
                        self.bindings[name].data.resize_(tuple(self.context.get_tensor_shape(name)))
                else:
                    i = self.model.get_binding_index("images")
                    self.context.set_binding_shape(i, im.shape)
                    self.bindings["images"] = self.bindings["images"]._replace(shape=im.shape)
                    for name in self.output_names:
                        i = self.model.get_binding_index(name)
                        self.bindings[name].data.resize_(tuple(self.context.get_binding_shape(i)))

            s = self.bindings["images"].shape
            assert im.shape == s, f"input size {im.shape} {'>' if self.dynamic else 'not equal to'} max model size {s}"
            self.binding_addrs["images"] = int(im.data_ptr())
            self.context.execute_v2(list(self.binding_addrs.values()))
            y = [self.bindings[x].data for x in sorted(self.output_names)]

        # CoreML
        elif self.coreml:
            im = im[0].cpu().numpy()
            im_pil = Image.fromarray((im * 255).astype("uint8"))
            # im = im.resize((192, 320), Image.BILINEAR)
            y = self.model.predict({"image": im_pil})  # coordinates are xywh normalized
            if "confidence" in y:
                raise TypeError(
                    "Ultralytics only supports inference of non-pipelined CoreML models exported with "
                    f"'nms=False', but 'model={w}' has an NMS pipeline created by an 'nms=True' export."
                )
                # TODO: CoreML NMS inference handling
                # from ultralytics.utils.ops import xywh2xyxy
                # box = xywh2xyxy(y['coordinates'] * [[w, h, w, h]])  # xyxy pixels
                # conf, cls = y['confidence'].max(1), y['confidence'].argmax(1).astype(np.float32)
                # y = np.concatenate((box, conf.reshape(-1, 1), cls.reshape(-1, 1)), 1)
            elif len(y) == 1:  # classification model
                y = list(y.values())
            elif len(y) == 2:  # segmentation model
                y = list(reversed(y.values()))  # reversed for segmentation models (pred, proto)

        # PaddlePaddle
        elif self.paddle:
            im = im.cpu().numpy().astype(np.float32)
            self.input_handle.copy_from_cpu(im)
            self.predictor.run()
            y = [self.predictor.get_output_handle(x).copy_to_cpu() for x in self.output_names]

        # NCNN
        elif self.ncnn:
            mat_in = self.pyncnn.Mat(im[0].cpu().numpy())
            with self.net.create_extractor() as ex:
                ex.input(self.net.input_names()[0], mat_in)
                # WARNING: 'output_names' sorted as a temporary fix for https://github.com/pnnx/pnnx/issues/130
                y = [np.array(ex.extract(x)[1])[None] for x in sorted(self.net.output_names())]

        # NVIDIA Triton Inference Server
        elif self.triton:
            im = im.cpu().numpy()  # torch to numpy
            y = self.model(im)

        # TensorFlow (SavedModel, GraphDef, Lite, Edge TPU)
        else:
            im = im.cpu().numpy()
            if self.saved_model:  # SavedModel
                y = self.model(im, training=False) if self.keras else self.model(im)
                if not isinstance(y, list):
                    y = [y]
            elif self.pb:  # GraphDef
                y = self.frozen_func(x=self.tf.constant(im))
            else:  # Lite or Edge TPU
                details = self.input_details[0]
                is_int = details["dtype"] in {np.int8, np.int16}  # is TFLite quantized int8 or int16 model
                if is_int:
                    scale, zero_point = details["quantization"]
                    im = (im / scale + zero_point).astype(details["dtype"])  # de-scale
                self.interpreter.set_tensor(details["index"], im)
                self.interpreter.invoke()
                y = []
                for output in self.output_details:
                    x = self.interpreter.get_tensor(output["index"])
                    if is_int:
                        scale, zero_point = output["quantization"]
                        x = (x.astype(np.float32) - zero_point) * scale  # re-scale
                    if x.ndim == 3:  # if task is not classification, excluding masks (ndim=4) as well
                        # Denormalize xywh by image size. See https://github.com/ultralytics/ultralytics/pull/1695
                        # xywh are normalized in TFLite/EdgeTPU to mitigate quantization error of integer models
                        if x.shape[-1] == 6:  # end-to-end model
                            x[:, :, [0, 2]] *= w
                            x[:, :, [1, 3]] *= h
                        else:
                            x[:, [0, 2]] *= w
                            x[:, [1, 3]] *= h
                    y.append(x)
            # TF segment fixes: export is reversed vs ONNX export and protos are transposed
            if len(y) == 2:  # segment with (det, proto) output order reversed
                if len(y[1].shape) != 4:
                    y = list(reversed(y))  # should be y = (1, 116, 8400), (1, 160, 160, 32)
                if y[1].shape[-1] == 6:  # end-to-end model
                    y = [y[1]]
                else:
                    y[1] = np.transpose(y[1], (0, 3, 1, 2))  # should be y = (1, 116, 8400), (1, 32, 160, 160)
            y = [x if isinstance(x, np.ndarray) else x.numpy() for x in y]

        # for x in y:
        #     print(type(x), len(x)) if isinstance(x, (list, tuple)) else print(type(x), x.shape)  # debug shapes
        if isinstance(y, (list, tuple)):
            if len(self.names) == 999 and (self.task == "segment" or len(y) == 2):  # segments and names not defined
                ip, ib = (0, 1) if len(y[0].shape) == 4 else (1, 0)  # index of protos, boxes
                nc = y[ib].shape[1] - y[ip].shape[3] - 4  # y = (1, 160, 160, 32), (1, 116, 8400)
                self.names = {i: f"class{i}" for i in range(nc)}
            return self.from_numpy(y[0]) if len(y) == 1 else [self.from_numpy(x) for x in y]
        else:
            return self.from_numpy(y)

    def from_numpy(self, x):
        """
        Convert a numpy array to a tensor.

        Args:
            x (np.ndarray): The array to be converted.

        Returns:
            (torch.Tensor): The converted tensor
        """
        return torch.tensor(x).to(self.device) if isinstance(x, np.ndarray) else x

    def warmup(self, imgsz=(1, 3, 640, 640)):
        """
        Warm up the model by running one forward pass with a dummy input.

        Args:
            imgsz (tuple): The shape of the dummy input tensor in the format (batch_size, channels, height, width)
        """
        import torchvision  # noqa (import here so torchvision import time not recorded in postprocess time)

        warmup_types = self.pt, self.jit, self.onnx, self.engine, self.saved_model, self.pb, self.triton, self.nn_module
        if any(warmup_types) and (self.device.type != "cpu" or self.triton):
            im = torch.empty(*imgsz, dtype=torch.half if self.fp16 else torch.float, device=self.device)  # input
            for _ in range(2 if self.jit else 1):
                self.forward(im)  # warmup

    @staticmethod
    def _model_type(p="path/to/model.pt"):
        """
        Takes a path to a model file and returns the model type. Possibles types are pt, jit, onnx, xml, engine, coreml,
        saved_model, pb, tflite, edgetpu, tfjs, ncnn or paddle.

        Args:
            p: path to the model file. Defaults to path/to/model.pt

        Examples:
            >>> model = AutoBackend(weights="path/to/model.onnx")
            >>> model_type = model._model_type()  # returns "onnx"
        """
        from ultralytics.engine.exporter import export_formats

        sf = export_formats()["Suffix"]  # export suffixes
        if not is_url(p) and not isinstance(p, str):
            check_suffix(p, sf)  # checks
        name = Path(p).name
        types = [s in name for s in sf]
        types[5] |= name.endswith(".mlmodel")  # retain support for older Apple CoreML *.mlmodel formats
        types[8] &= not types[9]  # tflite &= not edgetpu
        if any(types):
            triton = False
        else:
            from urllib.parse import urlsplit

            url = urlsplit(p)
            triton = bool(url.netloc) and bool(url.path) and url.scheme in {"http", "grpc"}

        return types + [triton]<|MERGE_RESOLUTION|>--- conflicted
+++ resolved
@@ -176,7 +176,6 @@
                 check_requirements("numpy==1.23.5")
             import onnxruntime
 
-<<<<<<< HEAD
             providers = ["CUDAExecutionProvider", "CPUExecutionProvider"] if cuda else ["CPUExecutionProvider"]
             if mct:
                 check_requirements(
@@ -192,17 +191,28 @@
                 task = "detect"
             else:
                 session = onnxruntime.InferenceSession(w, providers=providers)
-=======
             providers = onnxruntime.get_available_providers()
-            if not cuda and "CUDAExecutionProvider" in providers:
-                providers.remove("CUDAExecutionProvider")
-            elif cuda and "CUDAExecutionProvider" not in providers:
-                LOGGER.warning("WARNING ⚠️ Failed to start ONNX Runtime session with CUDA. Falling back to CPU...")
-                device = torch.device("cpu")
-                cuda = False
-            LOGGER.info(f"Preferring ONNX Runtime {providers[0]}")
-            session = onnxruntime.InferenceSession(w, providers=providers)
->>>>>>> 83404aff
+            if mct:
+                check_requirements(
+                    ["model-compression-toolkit==2.1.1", "sony-custom-layers[torch]", "onnxruntime-extensions"]
+                )
+                LOGGER.info(f"Loading {w} for ONNX MCT quantization inference...")
+                import mct_quantizers as mctq
+                from sony_custom_layers.pytorch.object_detection import nms_ort  # noqa
+
+                session = onnxruntime.InferenceSession(
+                    w, mctq.get_ort_session_options(), providers=["CPUExecutionProvider"]
+                )
+                task = "detect"
+            else:
+                if not cuda and "CUDAExecutionProvider" in providers:
+                    providers.remove("CUDAExecutionProvider")
+                elif cuda and "CUDAExecutionProvider" not in providers:
+                    LOGGER.warning("WARNING ⚠️ Failed to start ONNX Runtime session with CUDA. Falling back to CPU...")
+                    device = torch.device("cpu")
+                    cuda = False
+                LOGGER.info(f"Preferring ONNX Runtime {providers[0]}")
+                session = onnxruntime.InferenceSession(w, providers=providers)
             output_names = [x.name for x in session.get_outputs()]
             metadata = session.get_modelmeta().custom_metadata_map
             dynamic = isinstance(session.get_outputs()[0].shape[0], str)
@@ -504,14 +514,12 @@
 
         # ONNX Runtime
         elif self.onnx:
-<<<<<<< HEAD
             im = im.cpu().numpy()  # torch to numpy
             y = self.session.run(self.output_names, {self.session.get_inputs()[0].name: im})
             if self.mct:
                 from ultralytics.utils.ops import xyxy2xywh
 
                 y = np.concatenate([xyxy2xywh(y[0]), y[1]], axis=-1).transpose(0, 2, 1)
-=======
             if self.dynamic:
                 im = im.cpu().numpy()  # torch to numpy
                 y = self.session.run(self.output_names, {self.session.get_inputs()[0].name: im})
@@ -528,7 +536,6 @@
                 )
                 self.session.run_with_iobinding(self.io)
                 y = self.bindings
->>>>>>> 83404aff
 
         # OpenVINO
         elif self.xml:
