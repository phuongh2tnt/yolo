--- conflicted
+++ resolved
@@ -1,6 +1,4 @@
 # Ultralytics YOLO 🚀, AGPL-3.0 license
-<<<<<<< HEAD
-=======
 """
 Check a model's accuracy on a test or val split of a dataset.
 
@@ -22,7 +20,6 @@
                           yolov8n.mnn                # MNN
                           yolov8n_ncnn_model         # NCNN
 """
->>>>>>> 08a9f0b5
 
 import json
 import time
