# Ultralytics YOLO 🚀, AGPL-3.0 license
"""
Check a model's accuracy on a test or val split of a dataset.

Usage:
    $ yolo mode=val model=yolov8n.pt data=coco8.yaml imgsz=640

Usage - formats:
    $ yolo mode=val model=yolov8n.pt                 # PyTorch
                          yolov8n.torchscript        # TorchScript
                          yolov8n.onnx               # ONNX Runtime or OpenCV DNN with dnn=True
                          yolov8n_openvino_model     # OpenVINO
                          yolov8n.engine             # TensorRT
                          yolov8n.mlpackage          # CoreML (macOS-only)
                          yolov8n_saved_model        # TensorFlow SavedModel
                          yolov8n.pb                 # TensorFlow GraphDef
                          yolov8n.tflite             # TensorFlow Lite
                          yolov8n_edgetpu.tflite     # TensorFlow Edge TPU
                          yolov8n_paddle_model       # PaddlePaddle
                          yolov8n_ncnn_model         # NCNN
"""

import json
import time
from pathlib import Path

import numpy as np
import torch

from ultralytics.cfg import get_cfg, get_save_dir
from ultralytics.data.utils import check_cls_dataset, check_det_dataset
from ultralytics.nn.autobackend import AutoBackend
from ultralytics.utils import LOGGER, TQDM, callbacks, colorstr, emojis
from ultralytics.utils.checks import check_imgsz
from ultralytics.utils.ops import Profile
from ultralytics.utils.torch_utils import de_parallel, select_device, smart_inference_mode


class BaseValidator:
    """
    BaseValidator.

    A base class for creating validators.

    Attributes:
        args (SimpleNamespace): Configuration for the validator.
        dataloader (DataLoader): Dataloader to use for validation.
        pbar (tqdm): Progress bar to update during validation.
        model (nn.Module): Model to validate.
        data (dict): Data dictionary.
        device (torch.device): Device to use for validation.
        batch_i (int): Current batch index.
        training (bool): Whether the model is in training mode.
        names (dict): Class names.
        seen: Records the number of images seen so far during validation.
        stats: Placeholder for statistics during validation.
        confusion_matrix: Placeholder for a confusion matrix.
        nc: Number of classes.
        iouv: (torch.Tensor): IoU thresholds from 0.50 to 0.95 in spaces of 0.05.
        jdict (dict): Dictionary to store JSON validation results.
        speed (dict): Dictionary with keys 'preprocess', 'inference', 'loss', 'postprocess' and their respective
                      batch processing times in milliseconds.
        save_dir (Path): Directory to save results.
        plots (dict): Dictionary to store plots for visualization.
        callbacks (dict): Dictionary to store various callback functions.
    """

    def __init__(self, dataloader=None, save_dir=None, pbar=None, args=None, _callbacks=None):
        """
        Initializes a BaseValidator instance.

        Args:
            dataloader (torch.utils.data.DataLoader): Dataloader to be used for validation.
            save_dir (Path, optional): Directory to save results.
            pbar (tqdm.tqdm): Progress bar for displaying progress.
            args (SimpleNamespace): Configuration for the validator.
            _callbacks (dict): Dictionary to store various callback functions.
        """
        self.args = get_cfg(overrides=args)
        self.dataloader = dataloader
        self.pbar = pbar
        self.stride = None
        self.data = None
        self.device = None
        self.batch_i = None
        self.training = True
        self.names = None
        self.seen = None
        self.stats = None
        self.confusion_matrix = None
        self.nc = None
        self.iouv = None
        self.jdict = None
        self.speed = {"preprocess": 0.0, "inference": 0.0, "loss": 0.0, "postprocess": 0.0}

        self.save_dir = save_dir or get_save_dir(self.args)
        (self.save_dir / "labels" if self.args.save_txt else self.save_dir).mkdir(parents=True, exist_ok=True)
        if self.args.conf is None:
            self.args.conf = 0.001  # default conf=0.001
        self.args.imgsz = check_imgsz(self.args.imgsz, max_dim=1)

        self.plots = {}
        self.callbacks = _callbacks or callbacks.get_default_callbacks()

    @smart_inference_mode()
    def __call__(self, trainer=None, model=None):
        """Executes validation process, running inference on dataloader and computing performance metrics."""
        self.training = trainer is not None
        augment = self.args.augment and (not self.training)
        if self.training:
            self.device = trainer.device
            self.data = trainer.data
<<<<<<< HEAD
            self.args.half = self.device.type not in {"cpu", "ocl"}  # force FP16 val during training
=======
            # force FP16 val during training
            self.args.half = self.device.type != "cpu" and trainer.amp
>>>>>>> e2e6eb4f
            model = trainer.ema.ema or trainer.model
            model = model.half() if self.args.half else model.float()
            # self.model = model
            self.loss = torch.zeros_like(trainer.loss_items, device=trainer.device)
            self.args.plots &= trainer.stopper.possible_stop or (trainer.epoch == trainer.epochs - 1)
            model.eval()
        else:
            callbacks.add_integration_callbacks(self)
            model = AutoBackend(
                weights=model or self.args.model,
                device=select_device(self.args.device, self.args.batch),
                dnn=self.args.dnn,
                data=self.args.data,
                fp16=self.args.half,
            )
            # self.model = model
            self.device = model.device  # update device
            self.args.half = model.fp16  # update half
            stride, pt, jit, engine = model.stride, model.pt, model.jit, model.engine
            imgsz = check_imgsz(self.args.imgsz, stride=stride)
            if engine:
                self.args.batch = model.batch_size
            elif not pt and not jit:
                self.args.batch = model.metadata.get("batch", 1)  # export.py models default to batch-size 1
                LOGGER.info(f"Setting batch={self.args.batch} input of shape ({self.args.batch}, 3, {imgsz}, {imgsz})")

            if str(self.args.data).split(".")[-1] in {"yaml", "yml"}:
                self.data = check_det_dataset(self.args.data)
            elif self.args.task == "classify":
                self.data = check_cls_dataset(self.args.data, split=self.args.split)
            else:
                raise FileNotFoundError(emojis(f"Dataset '{self.args.data}' for task={self.args.task} not found ❌"))

            if self.device.type in {"cpu", "mps"}:
                self.args.workers = 0  # faster CPU val as time dominated by inference, not dataloading
            if not pt:
                self.args.rect = False
            self.stride = model.stride  # used in get_dataloader() for padding
            self.dataloader = self.dataloader or self.get_dataloader(self.data.get(self.args.split), self.args.batch)

            model.eval()
            model.warmup(imgsz=(1 if pt else self.args.batch, 3, imgsz, imgsz))  # warmup

        self.run_callbacks("on_val_start")
        dt = (
            Profile(device=self.device),
            Profile(device=self.device),
            Profile(device=self.device),
            Profile(device=self.device),
        )
        bar = TQDM(self.dataloader, desc=self.get_desc(), total=len(self.dataloader))
        self.init_metrics(de_parallel(model))
        self.jdict = []  # empty before each val
        for batch_i, batch in enumerate(bar):
            self.run_callbacks("on_val_batch_start")
            self.batch_i = batch_i
            # Preprocess
            with dt[0]:
                batch = self.preprocess(batch)

            # Inference
            with dt[1]:
                preds = model(batch["img"], augment=augment)

            # Loss
            with dt[2]:
                if self.training:
                    self.loss += model.loss(batch, preds)[1]

            # Postprocess
            with dt[3]:
                preds = self.postprocess(preds)

            self.update_metrics(preds, batch)
            if self.args.plots and batch_i < 3:
                self.plot_val_samples(batch, batch_i)
                self.plot_predictions(batch, preds, batch_i)

            self.run_callbacks("on_val_batch_end")
        stats = self.get_stats()
        self.check_stats(stats)
        self.speed = dict(zip(self.speed.keys(), (x.t / len(self.dataloader.dataset) * 1e3 for x in dt)))
        self.finalize_metrics()
        self.print_results()
        self.run_callbacks("on_val_end")
        if self.training:
            model.float()
            results = {**stats, **trainer.label_loss_items(self.loss.cpu() / len(self.dataloader), prefix="val")}
            return {k: round(float(v), 5) for k, v in results.items()}  # return results as 5 decimal place floats
        else:
            LOGGER.info(
                "Speed: {:.1f}ms preprocess, {:.1f}ms inference, {:.1f}ms loss, {:.1f}ms postprocess per image".format(
                    *tuple(self.speed.values())
                )
            )
            if self.args.save_json and self.jdict:
                with open(str(self.save_dir / "predictions.json"), "w") as f:
                    LOGGER.info(f"Saving {f.name}...")
                    json.dump(self.jdict, f)  # flatten and save
                stats = self.eval_json(stats)  # update stats
            if self.args.plots or self.args.save_json:
                LOGGER.info(f"Results saved to {colorstr('bold', self.save_dir)}")
            return stats

    def match_predictions(self, pred_classes, true_classes, iou, use_scipy=False):
        """
        Matches predictions to ground truth objects (pred_classes, true_classes) using IoU.

        Args:
            pred_classes (torch.Tensor): Predicted class indices of shape(N,).
            true_classes (torch.Tensor): Target class indices of shape(M,).
            iou (torch.Tensor): An NxM tensor containing the pairwise IoU values for predictions and ground of truth
            use_scipy (bool): Whether to use scipy for matching (more precise).

        Returns:
            (torch.Tensor): Correct tensor of shape(N,10) for 10 IoU thresholds.
        """
        # Dx10 matrix, where D - detections, 10 - IoU thresholds
        correct = np.zeros((pred_classes.shape[0], self.iouv.shape[0])).astype(bool)
        # LxD matrix where L - labels (rows), D - detections (columns)
        correct_class = true_classes[:, None] == pred_classes
        iou = iou * correct_class  # zero out the wrong classes
        iou = iou.cpu().numpy()
        for i, threshold in enumerate(self.iouv.cpu().tolist()):
            if use_scipy:
                # WARNING: known issue that reduces mAP in https://github.com/ultralytics/ultralytics/pull/4708
                import scipy  # scope import to avoid importing for all commands

                cost_matrix = iou * (iou >= threshold)
                if cost_matrix.any():
                    labels_idx, detections_idx = scipy.optimize.linear_sum_assignment(cost_matrix, maximize=True)
                    valid = cost_matrix[labels_idx, detections_idx] > 0
                    if valid.any():
                        correct[detections_idx[valid], i] = True
            else:
                matches = np.nonzero(iou >= threshold)  # IoU > threshold and classes match
                matches = np.array(matches).T
                if matches.shape[0]:
                    if matches.shape[0] > 1:
                        matches = matches[iou[matches[:, 0], matches[:, 1]].argsort()[::-1]]
                        matches = matches[np.unique(matches[:, 1], return_index=True)[1]]
                        # matches = matches[matches[:, 2].argsort()[::-1]]
                        matches = matches[np.unique(matches[:, 0], return_index=True)[1]]
                    correct[matches[:, 1].astype(int), i] = True
        return torch.tensor(correct, dtype=torch.bool, device=pred_classes.device)

    def add_callback(self, event: str, callback):
        """Appends the given callback."""
        self.callbacks[event].append(callback)

    def run_callbacks(self, event: str):
        """Runs all callbacks associated with a specified event."""
        for callback in self.callbacks.get(event, []):
            callback(self)

    def get_dataloader(self, dataset_path, batch_size):
        """Get data loader from dataset path and batch size."""
        raise NotImplementedError("get_dataloader function not implemented for this validator")

    def build_dataset(self, img_path):
        """Build dataset."""
        raise NotImplementedError("build_dataset function not implemented in validator")

    def preprocess(self, batch):
        """Preprocesses an input batch."""
        return batch

    def postprocess(self, preds):
        """Preprocesses the predictions."""
        return preds

    def init_metrics(self, model):
        """Initialize performance metrics for the YOLO model."""
        pass

    def update_metrics(self, preds, batch):
        """Updates metrics based on predictions and batch."""
        pass

    def finalize_metrics(self, *args, **kwargs):
        """Finalizes and returns all metrics."""
        pass

    def get_stats(self):
        """Returns statistics about the model's performance."""
        return {}

    def check_stats(self, stats):
        """Checks statistics."""
        pass

    def print_results(self):
        """Prints the results of the model's predictions."""
        pass

    def get_desc(self):
        """Get description of the YOLO model."""
        pass

    @property
    def metric_keys(self):
        """Returns the metric keys used in YOLO training/validation."""
        return []

    def on_plot(self, name, data=None):
        """Registers plots (e.g. to be consumed in callbacks)."""
        self.plots[Path(name)] = {"data": data, "timestamp": time.time()}

    # TODO: may need to put these following functions into callback
    def plot_val_samples(self, batch, ni):
        """Plots validation samples during training."""
        pass

    def plot_predictions(self, batch, preds, ni):
        """Plots YOLO model predictions on batch images."""
        pass

    def pred_to_json(self, preds, batch):
        """Convert predictions to JSON format."""
        pass

    def eval_json(self, stats):
        """Evaluate and return JSON format of prediction statistics."""
        pass<|MERGE_RESOLUTION|>--- conflicted
+++ resolved
@@ -110,12 +110,8 @@
         if self.training:
             self.device = trainer.device
             self.data = trainer.data
-<<<<<<< HEAD
-            self.args.half = self.device.type not in {"cpu", "ocl"}  # force FP16 val during training
-=======
-            # force FP16 val during training
-            self.args.half = self.device.type != "cpu" and trainer.amp
->>>>>>> e2e6eb4f
+            self.args.half = self.device.type not in {"cpu", "ocl"} and trainer.amp  # force FP16 val during training
+
             model = trainer.ema.ema or trainer.model
             model = model.half() if self.args.half else model.float()
             # self.model = model
