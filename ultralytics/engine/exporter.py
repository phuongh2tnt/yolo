--- conflicted
+++ resolved
@@ -84,11 +84,7 @@
     LINUX,
     LOGGER,
     MACOS,
-<<<<<<< HEAD
-=======
-    PYTHON_VERSION,
     RKNN_CHIPS,
->>>>>>> 3d4a86d2
     ROOT,
     WINDOWS,
     __version__,
