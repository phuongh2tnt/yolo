# Ultralytics YOLO 🚀, AGPL-3.0 license

import inspect
import sys
from pathlib import Path
from typing import Union

from ultralytics.cfg import TASK2DATA, get_cfg, get_save_dir
from ultralytics.hub.utils import HUB_WEB_ROOT
from ultralytics.nn.tasks import attempt_load_one_weight, guess_model_task, nn, yaml_model_load
from ultralytics.utils import ASSETS, DEFAULT_CFG_DICT, DEFAULT_CFG_KEYS, LOGGER, RANK, callbacks, emojis, yaml_load
from ultralytics.utils.checks import check_file, check_imgsz, check_pip_update_available, check_yaml
from ultralytics.utils.downloads import GITHUB_ASSETS_STEMS
from ultralytics.utils.torch_utils import smart_inference_mode


class Model:
    """
    A base model class to unify apis for all the models.

    Args:
        model (str, Path): Path to the model file to load or create.
        task (Any, optional): Task type for the YOLO model. Defaults to None.

    Attributes:
        predictor (Any): The predictor object.
        model (Any): The model object.
        trainer (Any): The trainer object.
        task (str): The type of model task.
        ckpt (Any): The checkpoint object if the model loaded from *.pt file.
        cfg (str): The model configuration if loaded from *.yaml file.
        ckpt_path (str): The checkpoint file path.
        overrides (dict): Overrides for the trainer object.
        metrics (Any): The data for metrics.

    Methods:
        __call__(source=None, stream=False, **kwargs):
            Alias for the predict method.
        _new(cfg:str, verbose:bool=True) -> None:
            Initializes a new model and infers the task type from the model definitions.
        _load(weights:str, task:str='') -> None:
            Initializes a new model and infers the task type from the model head.
        _check_is_pytorch_model() -> None:
            Raises TypeError if the model is not a PyTorch model.
        reset() -> None:
            Resets the model modules.
        info(verbose:bool=False) -> None:
            Logs the model info.
        fuse() -> None:
            Fuses the model for faster inference.
        predict(source=None, stream=False, **kwargs) -> List[ultralytics.engine.results.Results]:
            Performs prediction using the YOLO model.

    Returns:
        list(ultralytics.engine.results.Results): The prediction results.
    """

    def __init__(self, model: Union[str, Path] = 'yolov8n.pt', task=None) -> None:
        """
        Initializes the YOLO model.

        Args:
            model (Union[str, Path], optional): Path or name of the model to load or create. Defaults to 'yolov8n.pt'.
            task (Any, optional): Task type for the YOLO model. Defaults to None.
        """
        self.callbacks = callbacks.get_default_callbacks()
        self.predictor = None  # reuse predictor
        self.model = None  # model object
        self.trainer = None  # trainer object
        self.ckpt = None  # if loaded from *.pt
        self.cfg = None  # if loaded from *.yaml
        self.ckpt_path = None
        self.overrides = {}  # overrides for trainer object
        self.metrics = None  # validation/training metrics
        self.session = None  # HUB session
        self.task = task  # task type
        model = str(model).strip()  # strip spaces

        # Check if Ultralytics HUB model from https://hub.ultralytics.com
        if self.is_hub_model(model):
            from ultralytics.hub.session import HUBTrainingSession
            self.session = HUBTrainingSession(model)
            model = self.session.model_file

        # Load or create new YOLO model
        suffix = Path(model).suffix
        if not suffix and Path(model).stem in GITHUB_ASSETS_STEMS:
            model, suffix = Path(model).with_suffix('.pt'), '.pt'  # add suffix, i.e. yolov8n -> yolov8n.pt
        if suffix in ('.yaml', '.yml'):
            self._new(model, task)
        else:
            self._load(model, task)

    def __call__(self, source=None, stream=False, **kwargs):
        """Calls the 'predict' function with given arguments to perform object detection."""
        return self.predict(source, stream, **kwargs)

    @staticmethod
    def is_hub_model(model):
        """Check if the provided model is a HUB model."""
        return any((
            model.startswith(f'{HUB_WEB_ROOT}/models/'),  # i.e. https://hub.ultralytics.com/models/MODEL_ID
            [len(x) for x in model.split('_')] == [42, 20],  # APIKEY_MODELID
            len(model) == 20 and not Path(model).exists() and all(x not in model for x in './\\')))  # MODELID

    def _new(self, cfg: str, task=None, model=None, verbose=True):
        """
        Initializes a new model and infers the task type from the model definitions.

        Args:
            cfg (str): model configuration file
            task (str | None): model task
            model (BaseModel): Customized model.
            verbose (bool): display model info on load
        """
        cfg_dict = yaml_model_load(cfg)
        self.cfg = cfg
        self.task = task or guess_model_task(cfg_dict)
        self.model = (model or self.smart_load('model'))(cfg_dict, verbose=verbose and RANK == -1)  # build model
        self.overrides['model'] = self.cfg
        self.overrides['task'] = self.task

        # Below added to allow export from YAMLs
        args = {**DEFAULT_CFG_DICT, **self.overrides}  # combine model and default args, preferring model args
        self.model.args = {k: v for k, v in args.items() if k in DEFAULT_CFG_KEYS}  # attach args to model
        self.model.task = self.task

    def _load(self, weights: str, task=None):
        """
        Initializes a new model and infers the task type from the model head.

        Args:
            weights (str): model checkpoint to be loaded
            task (str | None): model task
        """
        suffix = Path(weights).suffix
        if suffix == '.pt':
            self.model, self.ckpt = attempt_load_one_weight(weights)
            self.task = self.model.args['task']
            self.overrides = self.model.args = self._reset_ckpt_args(self.model.args)
            self.ckpt_path = self.model.pt_path
        else:
            weights = check_file(weights)
            self.model, self.ckpt = weights, None
            self.task = task or guess_model_task(weights)
            self.ckpt_path = weights
        self.overrides['model'] = weights
        self.overrides['task'] = self.task

    def _check_is_pytorch_model(self):
        """
        Raises TypeError is model is not a PyTorch model
        """
        pt_str = isinstance(self.model, (str, Path)) and Path(self.model).suffix == '.pt'
        pt_module = isinstance(self.model, nn.Module)
        if not (pt_module or pt_str):
            raise TypeError(f"model='{self.model}' must be a *.pt PyTorch model, but is a different type. "
                            f'PyTorch models can be used to train, val, predict and export, i.e. '
                            f"'yolo export model=yolov8n.pt', but exported formats like ONNX, TensorRT etc. only "
                            f"support 'predict' and 'val' modes, i.e. 'yolo predict model=yolov8n.onnx'.")

    @smart_inference_mode()
    def reset_weights(self):
        """
        Resets the model modules parameters to randomly initialized values, losing all training information.
        """
        self._check_is_pytorch_model()
        for m in self.model.modules():
            if hasattr(m, 'reset_parameters'):
                m.reset_parameters()
        for p in self.model.parameters():
            p.requires_grad = True
        return self

    @smart_inference_mode()
    def load(self, weights='yolov8n.pt'):
        """
        Transfers parameters with matching names and shapes from 'weights' to model.
        """
        self._check_is_pytorch_model()
        if isinstance(weights, (str, Path)):
            weights, self.ckpt = attempt_load_one_weight(weights)
        self.model.load(weights)
        return self

    def info(self, detailed=False, verbose=True):
        """
        Logs model info.

        Args:
            detailed (bool): Show detailed information about model.
            verbose (bool): Controls verbosity.
        """
        self._check_is_pytorch_model()
        return self.model.info(detailed=detailed, verbose=verbose)

    def fuse(self):
        """Fuse PyTorch Conv2d and BatchNorm2d layers."""
        self._check_is_pytorch_model()
        self.model.fuse()

    @smart_inference_mode()
    def predict(self, source=None, stream=False, predictor=None, **kwargs):
        """
        Perform prediction using the YOLO model.

        Args:
            source (str | int | PIL | np.ndarray): The source of the image to make predictions on.
                          Accepts all source types accepted by the YOLO model.
            stream (bool): Whether to stream the predictions or not. Defaults to False.
            predictor (BasePredictor): Customized predictor.
            **kwargs : Additional keyword arguments passed to the predictor.
                       Check the 'configuration' section in the documentation for all available options.

        Returns:
            (List[ultralytics.engine.results.Results]): The prediction results.
        """
        if source is None:
            source = ASSETS
            LOGGER.warning(f"WARNING ⚠️ 'source' is missing. Using 'source={source}'.")

        is_cli = (sys.argv[0].endswith('yolo') or sys.argv[0].endswith('ultralytics')) and any(
            x in sys.argv for x in ('predict', 'track', 'mode=predict', 'mode=track'))

        custom = {'conf': 0.25, 'save': is_cli}  # method defaults
        args = {**self.overrides, **custom, **kwargs, 'mode': 'predict'}  # highest priority args on the right
        prompts = args.pop('prompts', None)  # for SAM-type models

        if not self.predictor:
            self.predictor = (predictor or self.smart_load('predictor'))(overrides=args, _callbacks=self.callbacks)
            self.predictor.setup_model(model=self.model, verbose=is_cli)
        else:  # only update args if predictor is already setup
            self.predictor.args = get_cfg(self.predictor.args, args)
            if 'project' in args or 'name' in args:
                self.predictor.save_dir = get_save_dir(self.predictor.args)
        if prompts and hasattr(self.predictor, 'set_prompts'):  # for SAM-type models
            self.predictor.set_prompts(prompts)
        return self.predictor.predict_cli(source=source) if is_cli else self.predictor(source=source, stream=stream)

    def track(self, source=None, stream=False, persist=False, **kwargs):
        """
        Perform object tracking on the input source using the registered trackers.

        Args:
            source (str, optional): The input source for object tracking. Can be a file path or a video stream.
            stream (bool, optional): Whether the input source is a video stream. Defaults to False.
            persist (bool, optional): Whether to persist the trackers if they already exist. Defaults to False.
            **kwargs (optional): Additional keyword arguments for the tracking process.

        Returns:
            (List[ultralytics.engine.results.Results]): The tracking results.
        """
        if not hasattr(self.predictor, 'trackers'):
            from ultralytics.trackers import register_tracker
            register_tracker(self, persist)
        # ByteTrack-based method needs low confidence predictions as input
        kwargs['conf'] = kwargs.get('conf') or 0.1
        kwargs['mode'] = 'track'
        return self.predict(source=source, stream=stream, **kwargs)

    @smart_inference_mode()
    def val(self, validator=None, **kwargs):
        """
        Validate a model on a given dataset.

        Args:
            validator (BaseValidator): Customized validator.
            **kwargs : Any other args accepted by the validators. To see all args check 'configuration' section in docs
        """
        custom = {'rect': True}  # method defaults
        args = {**self.overrides, **custom, **kwargs, 'mode': 'val'}  # highest priority args on the right
        args['imgsz'] = check_imgsz(args['imgsz'], max_dim=1)

        validator = (validator or self.smart_load('validator'))(args=args, _callbacks=self.callbacks)
        validator(model=self.model)
        self.metrics = validator.metrics
        return validator.metrics

    @smart_inference_mode()
    def benchmark(self, **kwargs):
        """
        Benchmark a model on all export formats.

        Args:
            **kwargs : Any other args accepted by the validators. To see all args check 'configuration' section in docs
        """
        self._check_is_pytorch_model()
        from ultralytics.utils.benchmarks import benchmark

        custom = {'verbose': False}  # method defaults
        args = {**DEFAULT_CFG_DICT, **self.model.args, **custom, **kwargs, 'mode': 'benchmark'}
        return benchmark(
            model=self,
            data=kwargs.get('data'),  # if no 'data' argument passed set data=None for default datasets
            imgsz=args['imgsz'],
            half=args['half'],
            int8=args['int8'],
            device=args['device'],
            verbose=kwargs.get('verbose'))

    def export(self, **kwargs):
        """
        Export model.

        Args:
            **kwargs : Any other args accepted by the Exporter. To see all args check 'configuration' section in docs.
        """
        self._check_is_pytorch_model()
        from .exporter import Exporter
<<<<<<< HEAD
        overrides = self.overrides.copy()
        overrides.update(kwargs)
        overrides['mode'] = 'export'
        if overrides.get('imgsz') is None:
            overrides['imgsz'] = self.model.args['imgsz']  # use trained imgsz unless custom value is passed
        if 'batch' not in kwargs:
            overrides['batch'] = 1  # default to 1 if not modified
        if 'data' not in kwargs:
            overrides['data'] = None  # default to None if not modified (avoid int8 calibration with coco.yaml)
        if 'verbose' not in kwargs:
            overrides['verbose'] = False
        args = get_cfg(cfg=DEFAULT_CFG, overrides=overrides)
        args.task = self.task
=======

        custom = {'imgsz': self.model.args['imgsz'], 'batch': 1, 'data': None, 'verbose': False}  # method defaults
        args = {**self.overrides, **custom, **kwargs, 'mode': 'export'}  # highest priority args on the right
>>>>>>> 7e998042
        return Exporter(overrides=args, _callbacks=self.callbacks)(model=self.model)

    def train(self, trainer=None, **kwargs):
        """
        Trains the model on a given dataset.

        Args:
            trainer (BaseTrainer, optional): Customized trainer.
            **kwargs (Any): Any number of arguments representing the training configuration.
        """
        self._check_is_pytorch_model()
        if self.session:  # Ultralytics HUB session
            if any(kwargs):
                LOGGER.warning('WARNING ⚠️ using HUB training arguments, ignoring local training arguments.')
            kwargs = self.session.train_args
        check_pip_update_available()
<<<<<<< HEAD
        overrides = self.overrides.copy()
        if kwargs.get('cfg'):
            LOGGER.info(f"cfg file passed. Overriding default params with {kwargs['cfg']}.")
            overrides = yaml_load(check_yaml(kwargs['cfg']))
        overrides.update(kwargs)
        overrides['mode'] = 'train'
        if not overrides.get('data'):
            raise AttributeError("Dataset required but missing, i.e. pass 'data=coco128.yaml'")
        if overrides.get('resume'):
            overrides['resume'] = self.ckpt_path
        self.task = overrides.get('task') or self.task
        if 'data' not in kwargs:
            overrides['data'] = TASK2DATA[self.task]
        trainer = trainer or self.smart_load('trainer')
        self.trainer = trainer(overrides=overrides, _callbacks=self.callbacks)
        if not overrides.get('resume'):  # manually set model only if not resuming
=======

        overrides = yaml_load(check_yaml(kwargs['cfg'])) if kwargs.get('cfg') else self.overrides
        custom = {'data': TASK2DATA[self.task]}  # method defaults
        args = {**overrides, **custom, **kwargs, 'mode': 'train'}  # highest priority args on the right
        if args.get('resume'):
            args['resume'] = self.ckpt_path

        self.trainer = (trainer or self.smart_load('trainer'))(overrides=args, _callbacks=self.callbacks)
        if not args.get('resume'):  # manually set model only if not resuming
>>>>>>> 7e998042
            self.trainer.model = self.trainer.get_model(weights=self.model if self.ckpt else None, cfg=self.model.yaml)
            self.model = self.trainer.model
        self.trainer.hub_session = self.session  # attach optional HUB session
        self.trainer.train()
        # Update model and cfg after training
        if RANK in (-1, 0):
            self.model, _ = attempt_load_one_weight(str(self.trainer.best))
            self.overrides = self.model.args
            self.metrics = getattr(self.trainer.validator, 'metrics', None)  # TODO: no metrics returned by DDP
        return self.metrics

    def to(self, device):
        """
        Sends the model to the given device.

        Args:
            device (str): device
        """
        self._check_is_pytorch_model()
        self.model.to(device)
        return self

    def tune(self, use_ray=False, iterations=10, *args, **kwargs):
        """
        Runs hyperparameter tuning, optionally using Ray Tune. See ultralytics.utils.tuner.run_ray_tune for Args.

        Returns:
            (dict): A dictionary containing the results of the hyperparameter search.
        """
        self._check_is_pytorch_model()
        if use_ray:
            from ultralytics.utils.tuner import run_ray_tune
            return run_ray_tune(self, max_samples=iterations, *args, **kwargs)
        else:
            from .tuner import Tuner
            overrides = self.overrides.copy()
            overrides.update(kwargs)
            args = get_cfg(cfg=DEFAULT_CFG, overrides=overrides)
            args.task = self.task
            return Tuner(args=args, _callbacks=self.callbacks)(model=self.model, iterations=iterations)

    @property
    def names(self):
        """Returns class names of the loaded model."""
        return self.model.names if hasattr(self.model, 'names') else None

    @property
    def device(self):
        """Returns device if PyTorch model."""
        return next(self.model.parameters()).device if isinstance(self.model, nn.Module) else None

    @property
    def transforms(self):
        """Returns transform of the loaded model."""
        return self.model.transforms if hasattr(self.model, 'transforms') else None

    def add_callback(self, event: str, func):
        """Add a callback."""
        self.callbacks[event].append(func)

    def clear_callback(self, event: str):
        """Clear all event callbacks."""
        self.callbacks[event] = []

    @staticmethod
    def _reset_ckpt_args(args):
        """Reset arguments when loading a PyTorch model."""
        include = {'imgsz', 'data', 'task', 'single_cls'}  # only remember these arguments when loading a PyTorch model
        return {k: v for k, v in args.items() if k in include}

    def _reset_callbacks(self):
        """Reset all registered callbacks."""
        for event in callbacks.default_callbacks.keys():
            self.callbacks[event] = [callbacks.default_callbacks[event][0]]

    def __getattr__(self, attr):
        """Raises error if object has no requested attribute."""
        name = self.__class__.__name__
        raise AttributeError(f"'{name}' object has no attribute '{attr}'. See valid attributes below.\n{self.__doc__}")

    def smart_load(self, key):
        """Load model/trainer/validator/predictor."""
        try:
            return self.task_map[self.task][key]
        except Exception as e:
            name = self.__class__.__name__
            mode = inspect.stack()[1][3]  # get the function name.
            raise NotImplementedError(
                emojis(f"WARNING ⚠️ '{name}' model does not support '{mode}' mode for '{self.task}' task yet.")) from e

    @property
    def task_map(self):
        """
        Map head to model, trainer, validator, and predictor classes.

        Returns:
            task_map (dict): The map of model task to mode classes.
        """
        raise NotImplementedError('Please provide task map for your model!')<|MERGE_RESOLUTION|>--- conflicted
+++ resolved
@@ -307,25 +307,9 @@
         """
         self._check_is_pytorch_model()
         from .exporter import Exporter
-<<<<<<< HEAD
-        overrides = self.overrides.copy()
-        overrides.update(kwargs)
-        overrides['mode'] = 'export'
-        if overrides.get('imgsz') is None:
-            overrides['imgsz'] = self.model.args['imgsz']  # use trained imgsz unless custom value is passed
-        if 'batch' not in kwargs:
-            overrides['batch'] = 1  # default to 1 if not modified
-        if 'data' not in kwargs:
-            overrides['data'] = None  # default to None if not modified (avoid int8 calibration with coco.yaml)
-        if 'verbose' not in kwargs:
-            overrides['verbose'] = False
-        args = get_cfg(cfg=DEFAULT_CFG, overrides=overrides)
-        args.task = self.task
-=======
 
         custom = {'imgsz': self.model.args['imgsz'], 'batch': 1, 'data': None, 'verbose': False}  # method defaults
         args = {**self.overrides, **custom, **kwargs, 'mode': 'export'}  # highest priority args on the right
->>>>>>> 7e998042
         return Exporter(overrides=args, _callbacks=self.callbacks)(model=self.model)
 
     def train(self, trainer=None, **kwargs):
@@ -342,24 +326,6 @@
                 LOGGER.warning('WARNING ⚠️ using HUB training arguments, ignoring local training arguments.')
             kwargs = self.session.train_args
         check_pip_update_available()
-<<<<<<< HEAD
-        overrides = self.overrides.copy()
-        if kwargs.get('cfg'):
-            LOGGER.info(f"cfg file passed. Overriding default params with {kwargs['cfg']}.")
-            overrides = yaml_load(check_yaml(kwargs['cfg']))
-        overrides.update(kwargs)
-        overrides['mode'] = 'train'
-        if not overrides.get('data'):
-            raise AttributeError("Dataset required but missing, i.e. pass 'data=coco128.yaml'")
-        if overrides.get('resume'):
-            overrides['resume'] = self.ckpt_path
-        self.task = overrides.get('task') or self.task
-        if 'data' not in kwargs:
-            overrides['data'] = TASK2DATA[self.task]
-        trainer = trainer or self.smart_load('trainer')
-        self.trainer = trainer(overrides=overrides, _callbacks=self.callbacks)
-        if not overrides.get('resume'):  # manually set model only if not resuming
-=======
 
         overrides = yaml_load(check_yaml(kwargs['cfg'])) if kwargs.get('cfg') else self.overrides
         custom = {'data': TASK2DATA[self.task]}  # method defaults
@@ -369,7 +335,6 @@
 
         self.trainer = (trainer or self.smart_load('trainer'))(overrides=args, _callbacks=self.callbacks)
         if not args.get('resume'):  # manually set model only if not resuming
->>>>>>> 7e998042
             self.trainer.model = self.trainer.get_model(weights=self.model if self.ckpt else None, cfg=self.model.yaml)
             self.model = self.trainer.model
         self.trainer.hub_session = self.session  # attach optional HUB session
