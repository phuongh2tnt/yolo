--- conflicted
+++ resolved
@@ -42,11 +42,8 @@
 # Install pip packages
 RUN pip install uv
 # Note -cu12 must be used with tensorrt)
-<<<<<<< HEAD
+
 RUN pip install -e ".[export]" tensorrt-cu12 "albumentations>=1.4.6" comet
-=======
-RUN uv pip install --system -e ".[export]" tensorrt-cu12 "albumentations>=1.4.6" comet pycocotools
->>>>>>> a3d807be
 
 # Run exports to AutoInstall packages
 # Edge TPU export fails the first time so is run twice here
