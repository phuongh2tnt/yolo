--- conflicted
+++ resolved
@@ -580,14 +580,7 @@
     model.set_classes(["tree", "window"])
     model(SOURCE, conf=0.01)
 
-<<<<<<< HEAD
-    model.set_classes(["tree", "window"], SOURCE)
-    model(SOURCE, conf=0.01)
-
-    model = YOLO("yolov8s-worldv2.pt")  # no YOLOv8n-world model yet
-=======
     model = YOLO(WEIGHTS_DIR / "yolov8s-worldv2.pt")  # no YOLO11n-world model yet
->>>>>>> 96cd3895
     # Training from a pretrained model. Eval is included at the final stage of training.
     # Use dota8.yaml which has fewer categories to reduce the inference time of CLIP model
     model.train(
