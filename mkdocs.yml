--- conflicted
+++ resolved
@@ -339,17 +339,14 @@
               - Clearml Logging: yolov5/tutorials/clearml_logging_integration.md
   - Integrations:
       - integrations/index.md
-      - Comet ML: integrations/comet.md
+      - TorchScript: integrations/torchscript.md
+      - ONNX: integrations/onnx.md
       - OpenVINO: integrations/openvino.md
-      - ONNX: integrations/onnx.md
       - TensorRT: integrations/tensorrt.md
       - CoreML: integrations/coreml.md
-<<<<<<< HEAD
+      - TFLite: integrations/tflite.md
       - NCNN: integrations/ncnn.md
-=======
-      - TFLite: integrations/tflite.md
-      - TorchScript: integrations/torchscript.md
->>>>>>> aa592efd
+      - Comet ML: integrations/comet.md
       - Ray Tune: integrations/ray-tune.md
       - Roboflow: integrations/roboflow.md
       - MLflow: integrations/mlflow.md
