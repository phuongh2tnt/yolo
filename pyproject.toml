--- conflicted
+++ resolved
@@ -104,10 +104,6 @@
     "tensorstore>=0.1.63; platform_machine == 'aarch64' and python_version >= '3.9'", # for TF Raspberry Pi exports
     "keras", # not installed automatically by tensorflow>=2.16
     "flatbuffers>=23.5.26,<100; platform_machine == 'aarch64'", # update old 'flatbuffers' included inside tensorflow package
-<<<<<<< HEAD
-    "numpy==2.2.2; platform_machine == 'aarch64'", # fix error: `np.bool` was a deprecated alias for the builtin `bool` when using TensorRT models on NVIDIA Jetson
-=======
->>>>>>> fb3e5adf
     "h5py!=3.11.0; platform_machine == 'aarch64'", # fix h5py build issues due to missing aarch64 wheels in 3.11 release
 ]
 solutions = [
