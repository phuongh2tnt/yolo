--- conflicted
+++ resolved
@@ -72,11 +72,8 @@
     "requests>=2.23.0",
     "scipy>=1.4.1",
     "torch>=1.8.0",
-<<<<<<< HEAD
     "torcheval>=0.0.7",
-=======
     "torch>=1.8.0,!=2.4.0; sys_platform == 'win32'",  # Windows CPU errors w/ 2.4.0 https://github.com/ultralytics/ultralytics/issues/15049
->>>>>>> e24a6f3b
     "torchvision>=0.9.0",
     "tqdm>=4.64.0", # progress bars
     "psutil", # system utilization
